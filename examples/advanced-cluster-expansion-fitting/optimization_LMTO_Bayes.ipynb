--- conflicted
+++ resolved
@@ -10,12 +10,12 @@
   },
   {
    "cell_type": "code",
-   "execution_count": 6,
+   "execution_count": 1,
    "metadata": {},
    "outputs": [],
    "source": [
     "import numpy as np\n",
-    "from smol.cofe import ClusterExpansion\n",
+    "from smol.cofe import ClusterExpansion, RegressionData\n",
     "from smol.io import load_work\n",
     "from theorytoolkit.optimization.ce_Bayes_opt import *\n",
     "from theorytoolkit.optimization.adds_on import *"
@@ -30,14 +30,14 @@
   },
   {
    "cell_type": "code",
-   "execution_count": 7,
-   "metadata": {},
-   "outputs": [
-    {
-     "name": "stdout",
-     "output_type": "stream",
-     "text": [
-      "StructureWrangler: <class 'smol.cofe.wrangler.StructureWrangler'>\n",
+   "execution_count": 2,
+   "metadata": {},
+   "outputs": [
+    {
+     "name": "stdout",
+     "output_type": "stream",
+     "text": [
+      "StructureWrangler: <class 'smol.cofe.wrangling.wrangler.StructureWrangler'>\n",
       "\n",
       "ClusterExpansion: <class 'smol.cofe.expansion.ClusterExpansion'>\n",
       "\n"
@@ -45,15 +45,14 @@
     }
    ],
    "source": [
-    "\n",
-    "work = load_work('../data/LMTO_sinusoid.mson')\n",
+    "work = load_work('../data/lmto_sinusoid.mson')\n",
     "for name, obj in work.items():\n",
     "    print(f'{name}: {type(obj)}\\n')"
    ]
   },
   {
    "cell_type": "code",
-   "execution_count": 8,
+   "execution_count": 3,
    "metadata": {},
    "outputs": [],
    "source": [
@@ -75,7 +74,7 @@
   },
   {
    "cell_type": "code",
-   "execution_count": 9,
+   "execution_count": 4,
    "metadata": {},
    "outputs": [
     {
@@ -84,7 +83,7 @@
        "(630, 27)"
       ]
      },
-     "execution_count": 9,
+     "execution_count": 4,
      "metadata": {},
      "output_type": "execute_result"
     }
@@ -94,190 +93,6 @@
    ]
   },
   {
-   "cell_type": "code",
-   "execution_count": 10,
-   "metadata": {
-    "scrolled": true
-   },
-   "outputs": [
-    {
-     "data": {
-      "text/plain": [
-       "array([-13.11874117, -13.12903802, -13.17137952, -13.08021449,\n",
-       "       -13.16362834, -13.10222821, -13.08156161, -13.15720459,\n",
-       "       -13.06331364, -13.12062745, -13.17905239, -13.12440631,\n",
-       "       -13.17411988, -13.20385514, -13.10332586, -13.12882567,\n",
-       "       -13.13764792, -13.14550215, -13.1109768 , -13.13433355,\n",
-       "       -13.08290429, -13.15571512, -13.12275268, -13.15715223,\n",
-       "       -13.09132904, -13.08556145, -13.03954859, -13.12791847,\n",
-       "       -13.12750551, -13.08865104, -13.05968182, -13.13590795,\n",
-       "       -13.1004459 , -13.17690217, -13.14593605, -13.11400736,\n",
-       "       -13.12124423, -13.14953541, -13.12336135, -13.13870288,\n",
-       "       -13.14821189, -13.02921938, -13.10899456, -13.01145925,\n",
-       "       -13.02529022, -13.09379601, -13.13166383, -13.06279359,\n",
-       "       -13.11696813, -13.13820625, -13.07975418, -12.97458318,\n",
-       "       -13.1316143 , -13.11638331, -13.15155213, -13.0794376 ,\n",
-       "       -13.13064402, -13.15555385, -13.12331726, -13.10800658,\n",
-       "       -13.01404902, -13.00900896, -13.09916021, -13.10927153,\n",
-       "       -13.07672251, -13.13185649, -13.11282708, -13.12167617,\n",
-       "       -13.04087802, -13.01169684, -13.0587653 , -13.11458426,\n",
-       "       -12.90934915, -13.0502978 , -13.00419219, -13.10310079,\n",
-       "       -13.04888816, -13.09223751, -13.17093394, -13.10057156,\n",
-       "       -13.06968691, -13.09618374, -13.0463362 , -13.05644464,\n",
-       "       -13.1565299 , -13.15934391, -13.18127829, -13.1192396 ,\n",
-       "       -13.1157498 , -13.0959997 , -13.06298953, -13.02108122,\n",
-       "       -13.07427856, -13.11027339, -13.12953357, -13.93821846,\n",
-       "       -13.98331634, -13.96423646, -12.99992881, -13.09001874,\n",
-       "       -13.09008873, -13.1069478 , -13.04828666, -13.04175016,\n",
-       "       -13.07123935, -13.07452567, -13.11729511, -13.09430927,\n",
-       "       -13.20387125, -13.1578425 , -13.04089833, -13.14134556,\n",
-       "       -13.17340083, -13.06349639, -13.14546111, -13.1612075 ,\n",
-       "       -13.10924472, -13.13041667, -13.11130139, -13.1332675 ,\n",
-       "       -13.16401472, -13.10441333, -13.13344667, -13.11192056,\n",
-       "       -13.12980389, -13.07824583, -13.14101417, -13.10469306,\n",
-       "       -13.14541   , -13.14256958, -13.10940667, -13.11275792,\n",
-       "       -13.080615  , -13.07073   , -13.10594167, -13.10149   ,\n",
-       "       -13.09036861, -13.14154556, -13.14064333, -13.137325  ,\n",
-       "       -13.13474111, -13.13045861, -13.13669611, -13.10038056,\n",
-       "       -13.10118583, -13.07293   , -13.10892   , -13.06265111,\n",
-       "       -13.12131167, -13.12181917, -13.12554417, -13.14341778,\n",
-       "       -13.14350333, -13.12254972, -13.14204528, -13.14661278,\n",
-       "       -13.13789194, -13.08177278, -13.08414111, -13.05187639,\n",
-       "       -13.09285972, -13.08991806, -13.09019083, -13.11819889,\n",
-       "       -13.13416222, -13.12714417, -13.13110833, -13.13611889,\n",
-       "       -13.14361833, -13.13564556, -13.14480778, -13.14591389,\n",
-       "       -13.15782806, -13.12951917, -13.06116361, -13.07472583,\n",
-       "       -13.11633444, -13.08863694, -13.11368389, -13.11555417,\n",
-       "       -13.14010194, -13.12396806, -13.12511389, -13.12287639,\n",
-       "       -13.13116806, -13.12763139, -13.15545833, -13.10633458,\n",
-       "       -13.15945417, -13.98041333, -13.92583639, -13.98779472,\n",
-       "       -13.89786861, -13.88295722, -13.98405972, -14.01766944,\n",
-       "       -13.99375611, -13.970485  , -14.01760683, -13.975045  ,\n",
-       "       -13.77921217, -13.976957  , -13.98390317, -13.973006  ,\n",
-       "       -13.84717633, -13.99055778, -13.6544184 , -13.6210654 ,\n",
-       "       -13.1185075 , -13.08952583, -13.12549333, -13.12374958,\n",
-       "       -13.15853875, -13.11807917, -13.34785625, -13.29249208,\n",
-       "       -13.29037958, -13.31427625, -13.3407625 , -13.33056917,\n",
-       "       -13.34638083, -13.33701458, -13.34379958, -13.52041208,\n",
-       "       -13.54455333, -13.50460583, -13.54730667, -13.55183208,\n",
-       "       -13.55658375, -13.5617875 , -13.74062667, -13.72810792,\n",
-       "       -13.69105583, -13.704175  , -13.74108667, -13.97290708,\n",
-       "       -13.97019875, -13.94800417, -13.97185417, -13.95053208,\n",
-       "       -13.98777875, -13.98162042, -13.09025444, -13.10207972,\n",
-       "       -13.10203528, -13.09289722, -13.09256   , -13.09419639,\n",
-       "       -13.13418639, -13.14196944, -13.13465083, -13.14032389,\n",
-       "       -13.14056444, -13.28789278, -13.23245333, -13.23603722,\n",
-       "       -13.22986833, -13.21636417, -13.23841556, -13.2503275 ,\n",
-       "       -13.27673417, -13.28149444, -13.26779   , -13.27011111,\n",
-       "       -13.24788917, -13.27223944, -13.28348167, -13.28171   ,\n",
-       "       -13.28310444, -13.29299306, -13.42904667, -13.37137056,\n",
-       "       -13.34412139, -13.35594528, -13.38306917, -13.31193444,\n",
-       "       -13.39412222, -13.40913778, -13.4021425 , -13.39436583,\n",
-       "       -13.4066625 , -13.53865556, -13.44803083, -13.51324194,\n",
-       "       -13.56212694, -13.53519472, -13.55070917, -13.54523194,\n",
-       "       -13.5507625 , -13.55167361, -13.55807722, -13.55651472,\n",
-       "       -13.54634   , -13.54936972, -13.54676417, -13.66570278,\n",
-       "       -13.6607925 , -13.66662167, -13.60968611, -13.64760139,\n",
-       "       -13.64959139, -13.68487472, -13.68938139, -13.68563139,\n",
-       "       -13.68131722, -13.68744278, -13.68599417, -13.6634575 ,\n",
-       "       -13.81898083, -13.80172361, -13.77560583, -13.78932139,\n",
-       "       -13.76024556, -13.76752   , -13.79636778, -13.84205917,\n",
-       "       -13.83469861, -13.83241944, -13.82626917, -13.82558833,\n",
-       "       -13.81543028, -13.82311083, -13.80582056, -13.98584306,\n",
-       "       -13.84087833, -13.9681475 , -13.8624    , -13.91771306,\n",
-       "       -13.90193972, -13.105365  , -13.08356889, -13.09323556,\n",
-       "       -13.1188525 , -13.12020611, -13.13287028, -13.14320806,\n",
-       "       -13.13023444, -13.11880667, -13.11299528, -13.13512222,\n",
-       "       -13.14391361, -13.141115  , -13.28696278, -13.24798972,\n",
-       "       -13.19752611, -13.20732694, -13.21752972, -13.20022306,\n",
-       "       -13.24457722, -13.25955306, -13.26468639, -13.26451861,\n",
-       "       -13.2517325 , -13.25024333, -13.27246167, -13.27950306,\n",
-       "       -13.27235389, -13.28117444, -13.27712611, -13.27558056,\n",
-       "       -13.35196444, -13.36560583, -13.36500667, -13.3439825 ,\n",
-       "       -13.38670417, -13.35645056, -13.40688528, -13.40375944,\n",
-       "       -13.392525  , -13.39459167, -13.40347056, -13.41443444,\n",
-       "       -13.4200325 , -13.51571   , -13.51313417, -13.53000472,\n",
-       "       -13.47688611, -13.55053   , -13.51717694, -13.56226944,\n",
-       "       -13.70336083, -13.65742556, -13.56850083, -13.61611639,\n",
-       "       -13.69044306, -13.69806917, -13.68666   , -13.69319528,\n",
-       "       -13.70045694, -13.70479306, -13.70367278, -13.70002889,\n",
-       "       -13.70513917, -13.70382917, -13.70004   , -13.85402417,\n",
-       "       -13.75708417, -13.79200028, -13.76500556, -13.76207056,\n",
-       "       -13.73069639, -13.7203475 , -13.85400194, -13.85606611,\n",
-       "       -13.85876917, -13.85539056, -13.846675  , -13.85842861,\n",
-       "       -13.85376861, -13.85732111, -13.85414944, -13.97238722,\n",
-       "       -13.94503361, -13.92957194, -13.92370194, -13.96124972,\n",
-       "       -13.10541722, -13.09848972, -13.10497056, -13.11042861,\n",
-       "       -13.08541083, -13.1358525 , -13.12282306, -13.13029944,\n",
-       "       -13.11401222, -13.14186389, -13.14219417, -13.14671083,\n",
-       "       -13.13504833, -13.27308556, -13.23535972, -13.23477833,\n",
-       "       -13.19849278, -13.23081361, -13.20476111, -13.24296167,\n",
-       "       -13.24020889, -13.26645056, -13.27706167, -13.25751556,\n",
-       "       -13.27586389, -13.2770425 , -13.2710475 , -13.2776975 ,\n",
-       "       -13.27951278, -13.26014056, -13.2689475 , -13.41926194,\n",
-       "       -13.36256278, -13.33308306, -13.28647722, -13.37189444,\n",
-       "       -13.33385556, -13.33259806, -13.38891472, -13.39180111,\n",
-       "       -13.40184611, -13.38486944, -13.41511528, -13.41874056,\n",
-       "       -13.41028194, -13.40036417, -13.40212167, -13.42302194,\n",
-       "       -13.5379725 , -13.45919917, -13.48712444, -13.5112975 ,\n",
-       "       -13.47293944, -13.55282417, -13.52368833, -13.53029972,\n",
-       "       -13.54682194, -13.54041833, -13.55521167, -13.54602111,\n",
-       "       -13.55371778, -13.55351667, -13.5566525 , -13.55854639,\n",
-       "       -13.68805472, -13.61252972, -13.62291444, -13.66610111,\n",
-       "       -13.6204725 , -13.696945  , -13.69176139, -13.66676944,\n",
-       "       -13.66838111, -13.66583194, -13.68540556, -13.68905333,\n",
-       "       -13.83446611, -13.82631528, -13.768465  , -13.65816444,\n",
-       "       -13.76284694, -13.7309375 , -13.74123361, -13.81717556,\n",
-       "       -13.79510889, -13.82381528, -13.82460417, -13.82498944,\n",
-       "       -13.81519194, -13.83430333, -13.8336575 , -13.82894083,\n",
-       "       -13.83365139, -13.98717528, -13.96827361, -13.90559083,\n",
-       "       -13.90611528, -13.88497056, -13.86087194, -13.97315806,\n",
-       "       -13.9958225 , -13.99543194, -13.93873333, -13.94036   ,\n",
-       "       -13.07098722, -13.11130222, -13.10844167, -13.08145722,\n",
-       "       -13.07384917, -13.12605056, -13.11794583, -13.10760583,\n",
-       "       -13.12773111, -13.14037111, -13.12115389, -13.14041611,\n",
-       "       -13.137315  , -13.21491278, -13.24539833, -13.20711333,\n",
-       "       -13.18051111, -13.22668972, -13.2296125 , -13.26500694,\n",
-       "       -13.24247   , -13.27303444, -13.25489667, -13.25021028,\n",
-       "       -13.27519306, -13.27714139, -13.2806775 , -13.26994889,\n",
-       "       -13.27528167, -13.32207583, -13.37016972, -13.392905  ,\n",
-       "       -13.33471306, -13.3841575 , -13.37723472, -13.40240861,\n",
-       "       -13.40766694, -13.39726944, -13.38731028, -13.3918025 ,\n",
-       "       -13.40768083, -13.39792056, -13.39992556, -13.40656944,\n",
-       "       -13.47546694, -13.45788389, -13.50745194, -13.55029639,\n",
-       "       -13.52151167, -13.52256639, -13.531935  , -13.50325389,\n",
-       "       -13.54369444, -13.55103361, -13.54291722, -13.55424861,\n",
-       "       -13.54699444, -13.55721139, -13.69365778, -13.62617722,\n",
-       "       -13.56791722, -13.65245   , -13.65468278, -13.64935361,\n",
-       "       -13.64893917, -13.68513278, -13.65361639, -13.63843917,\n",
-       "       -13.69744139, -13.69770361, -13.690305  , -13.69283556,\n",
-       "       -13.68838222, -13.84275417, -13.79533639, -13.7192375 ,\n",
-       "       -13.79394389, -13.73408   , -13.73262111, -13.81815389,\n",
-       "       -13.8206    , -13.83320944, -13.82823   , -13.83609167,\n",
-       "       -13.79211389, -13.85011667, -13.84169833, -13.84496917,\n",
-       "       -13.83715806, -13.8419975 , -13.92657028, -13.95843972,\n",
-       "       -13.91344722, -13.83904   , -13.96988389, -13.98643722,\n",
-       "       -13.98708   , -13.99590444, -13.14453542, -13.35526625,\n",
-       "       -13.340015  , -13.34658292, -13.35033292, -13.33110625,\n",
-       "       -13.50697708, -13.54938042, -13.63493375, -13.74114042,\n",
-       "       -13.60728083, -13.64882417])"
-      ]
-     },
-     "execution_count": 10,
-     "metadata": {},
-     "output_type": "execute_result"
-    }
-   ],
-   "source": [
-    "\"\"\"\n",
-    "Different from pyabinitio, normalized refers to the original data whether normalzied. So the key\n",
-    "total_energy here is actually normalized.\n",
-    "\"\"\"\n",
-    "\n",
-    "wrangler.get_property_vector('total_energy')"
-   ]
-  },
-  {
    "cell_type": "markdown",
    "metadata": {},
    "source": [
@@ -286,14 +101,14 @@
   },
   {
    "cell_type": "code",
-   "execution_count": 11,
-   "metadata": {},
-   "outputs": [
-    {
-     "name": "stdout",
-     "output_type": "stream",
-     "text": [
-      "[-11.92439871   4.68735753  -0.23787396   0.74980824  -0.46459773\n",
+   "execution_count": 5,
+   "metadata": {},
+   "outputs": [
+    {
+     "name": "stdout",
+     "output_type": "stream",
+     "text": [
+      "[-11.92439872   4.68735753  -0.23787396   0.74980824  -0.46459773\n",
       "   0.14105951   0.43117229  -0.19676567   0.0542778    0.18090402\n",
       "   0.19251365  -0.11920026   0.13823426   0.07085491  -0.03708378\n",
       "   0.23008805  -0.11591784  -0.01576551  -0.26739028  -0.06974138\n",
@@ -303,9 +118,10 @@
     }
    ],
    "source": [
-    "coefs_ridge = ridge_optimize(A=wrangler.feature_matrix, \n",
-    "                   f= wrangler.get_property_vector('total_energy'), \n",
-    "                   mu = 1e-4)\n",
+    "coefs_ridge = ridge_optimize(\n",
+    "    A=wrangler.feature_matrix, \n",
+    "    f=wrangler.get_property_vector('total_energy'), \n",
+    "    mu=1e-4)\n",
     "\n",
     "print(coefs_ridge)"
    ]
@@ -319,7 +135,7 @@
   },
   {
    "cell_type": "code",
-   "execution_count": 12,
+   "execution_count": 6,
    "metadata": {},
    "outputs": [],
    "source": [
@@ -328,12 +144,12 @@
     "                                    f= wrangler.get_property_vector('total_energy'),\n",
     "                                    if_Ewald= False)\n",
     "\n",
-    "cov = np.diag(regu)\n"
-   ]
-  },
-  {
-   "cell_type": "code",
-   "execution_count": 13,
+    "cov = np.diag(regu)"
+   ]
+  },
+  {
+   "cell_type": "code",
+   "execution_count": 7,
    "metadata": {},
    "outputs": [
     {
@@ -342,7 +158,7 @@
        "(27, 27)"
       ]
      },
-     "execution_count": 13,
+     "execution_count": 7,
      "metadata": {},
      "output_type": "execute_result"
     }
@@ -353,7 +169,7 @@
   },
   {
    "cell_type": "code",
-   "execution_count": 14,
+   "execution_count": 8,
    "metadata": {},
    "outputs": [
     {
@@ -362,7 +178,7 @@
        "(630, 27)"
       ]
      },
-     "execution_count": 14,
+     "execution_count": 8,
      "metadata": {},
      "output_type": "execute_result"
     }
@@ -373,18 +189,18 @@
   },
   {
    "cell_type": "code",
-   "execution_count": 15,
-   "metadata": {},
-   "outputs": [
-    {
-     "name": "stdout",
-     "output_type": "stream",
-     "text": [
-      "[-1.25040205e+01  3.22392685e+00  3.41565504e-01  8.02704723e-01\n",
+   "execution_count": 9,
+   "metadata": {},
+   "outputs": [
+    {
+     "name": "stdout",
+     "output_type": "stream",
+     "text": [
+      "[-1.25040205e+01  3.22392683e+00  3.41565513e-01  8.02704723e-01\n",
       " -2.84795487e-01  1.18788948e-02  4.17343382e-01 -1.85998753e-01\n",
       "  5.36182502e-02  1.52883253e-01  2.08307588e-01 -1.23896961e-01\n",
       "  1.30504228e-01  7.90317686e-02 -4.76187594e-02  2.05094443e-01\n",
-      " -8.54556268e-02 -1.88612052e-02 -1.98668701e-01  9.95106028e-02\n",
+      " -8.54556269e-02 -1.88612051e-02 -1.98668701e-01  9.95106027e-02\n",
       "  1.39735927e-01  1.21256886e-02 -5.00197735e-02 -3.49013485e-02\n",
       "  1.01629257e-01  5.11382017e-02  1.95112931e-02]\n"
      ]
@@ -407,7 +223,7 @@
   },
   {
    "cell_type": "code",
-   "execution_count": 14,
+   "execution_count": 10,
    "metadata": {},
    "outputs": [
     {
@@ -420,7 +236,7 @@
     },
     {
      "data": {
-      "image/png": "iVBORw0KGgoAAAANSUhEUgAAAYIAAAD4CAYAAADhNOGaAAAABHNCSVQICAgIfAhkiAAAAAlwSFlzAAALEgAACxIB0t1+/AAAADh0RVh0U29mdHdhcmUAbWF0cGxvdGxpYiB2ZXJzaW9uMy4yLjIsIGh0dHA6Ly9tYXRwbG90bGliLm9yZy+WH4yJAAAa+0lEQVR4nO3df3RU9Z3/8eebEKVBKmxEpSITtB6rID/C1ErdKq4ILq61+N0ualq1FmO17un+UY/FbKtnz+Hod2u7X7V+0fjjaL/ku9S6Wi0goj09LW5rTSKg/BQKQWMoBPbwS2SF5L1/zIBJmAncTO7MJJ/X45w5M/dz79x538zkvu793Dtzzd0REZFwDSh0ASIiUlgKAhGRwCkIREQCpyAQEQmcgkBEJHADC11AT5xyyileUVFR6DJERPqUxsbGHe4+vGt7nwyCiooKGhoaCl2GiEifYmZbMrWra0hEJHCxB4GZNZnZu2a2wsyO2oy3lIfNbKOZvWNmlXHXJCIin8pX19Bl7r4jy7i/Bc5J374EzEvfi4hIHhTDMYJrgJ976rcu3jSzoWY2wt23FrowEcm/gwcP0tzczIEDBwpdSp81aNAgRo4cSWlp6XFNn48gcGCpmTnwuLvXdhl/BvBBh+HmdJuCQCRAzc3NDBkyhIqKCsys0OX0Oe7Ozp07aW5uZvTo0cf1nHwcLL7Y3StJdQF918wu6TI+0zt91C/hmVm1mTWYWUNra2scdXZSVwcVFTBgQOq+ri72lxQR4MCBA5SXlysEesjMKC8vj7RHFXsQuHtL+n478CJwYZdJmoEzOwyPBFoyzKfW3ZPunhw+/KjTYHtVXR1UV8OWLeCeuq+uVhiI5ItCIDdR/36xBoGZDTazIYcfA9OAVV0mexm4MX320EXA7kIfH6ipgf37O7ft359qFxHpb+LeIzgNeMPMVgJvAYvcfYmZfcfMvpOeZjGwCdgIPAHcEXNNx/T++9HaRaR/mzFjBrt27Tqq/b777uPBBx8sQEW9K9YgcPdN7j4+fRvj7nPT7Y+5+2Ppx+7u33X3s939Ancv+FeGR42K1i4ihRP38Tx3Z+HChQwdOrR3Z1xE9M3iDObOhbKyzm1lZal2ESkecR3Pa2pq4rzzzuOOO+6gsrKSkpISduxIfRVq7ty5nHvuuUydOpX169cfeU59fT3jxo1j8uTJ3HXXXYwdOxaAtrY27rrrLr74xS8ybtw4Hn/88dyKi4GCIIOqKqithUQCzFL3tbWpdhEpHnEez1u/fj033ngjy5cvJ5FIANDY2MiCBQtYvnw5L7zwAvX19Uem/9a3vsVjjz3GH//4R0pKSo60P/XUU5x88snU19dTX1/PE088webNm3MvsBcVwxfKilJVlVb8IsUuzuN5iUSCiy66qFPbsmXLmDlzJmXpLoOvfvWrAOzatYu9e/fy5S9/GYAbbriBhQsXArB06VLeeecdnn/+eQB2797Nhg0bjvsc/3xQEIhInzVqVKo7KFN7rgYPHpyxPdOpmakfRsjM3XnkkUeYPn167kXFRF1DItJn5ft43iWXXMKLL77Ixx9/zN69e/n1r38NwLBhwxgyZAhvvvkmAAsWLDjynOnTpzNv3jwOHjwIwHvvvcdHH30UT4E9pD0CEemzDnff1tSkuoNGjUqFQFzdupWVlcyaNYsJEyaQSCT4yle+cmTcU089xa233srgwYOZMmUKJ598MgCzZ8+mqamJyspK3J3hw4fzq1/9Kp4Ce8i626UpVslk0nVhGpH+ae3atZx33nmFLiOyffv2cdJJJwHwwAMPsHXrVh566KGC1ZPp72hmje6e7Dqt9ghERHrBokWLuP/++zl06BCJRIJnnnmm0CUdNwWBiEgvmDVrFrNmzSp0GT2ig8UiIoFTEIiIBE5BICISOAVBNroyjYgEQkGQia5MIxK0kpISJkyYwPjx46msrOQPf/hDXl539uzZrFmzJi+v1ZGCIBNdmUak74hh7/0zn/kMK1asYOXKldx///3MmTMn53kejyeffJLzzz8/L6/VkYIgE12ZRqRvyMPe+549exg2bBiQ+tLY5ZdfTmVlJRdccAEvvfQSAD/84Q87fXmspqaGhx9+GIAf//jHR36C+t577wXgo48+4qqrrmL8+PGMHTuWX/ziFwBMmTKFw1+Wvf3220kmk4wZM+bI8wAqKiq49957j9Swbt263BfS3fvcbdKkSR6rRMI99bHqfEsk4n1dEfE1a9Yc/8Qx/a8OGDDAx48f7+eee65/9rOf9YaGBnd3P3jwoO/evdvd3VtbW/3ss8/29vZ237x5s0+cONHd3dva2vyss87yHTt2+Kuvvuq33nqrt7e3e1tbm1911VX+u9/9zp9//nmfPXv2kdfbtWuXu7tfeumlXl9f7+7uO3fudHf3Q4cO+aWXXuorV65ML3LCH374YXd3f/TRR/3b3/52xmXI9HcEGjzDOlV7BJnoyjQifUNMe++Hu4bWrVvHkiVLuPHGG4+sNO+55x7GjRvH1KlT+fDDD9m2bRsVFRWUl5ezfPlyli5dysSJEykvL2fp0qVHhisrK1m3bh0bNmzgggsu4PXXX+fuu+9m2bJlR36XqKPnnnuOyspKJk6cyOrVqzsdO7j22msBmDRpEk1NTTktK+ibxZnl+5esRKRn4vwd6rTJkyezY8cOWltbWbx4Ma2trTQ2NlJaWkpFRQUHDhwAUgd6n3nmGf7yl79wyy23AKkelzlz5nDbbbcdNd/GxkYWL17MnDlzmDZtGj/60Y+OjNu8eTMPPvgg9fX1DBs2jJtvvvnI6wCceOKJQOqg9qFDh3JeRu0RZFNVBU1N0N6eulcIiBSfPOy9r1u3jra2NsrLy9m9ezennnoqpaWl/Pa3v2VLhxCaOXMmS5Ysob6+/si1B6ZPn87TTz/Nvn37APjwww/Zvn07LS0tlJWV8Y1vfIPvf//7vP32251ec8+ePQwePJiTTz6Zbdu28corr/Ta8mQS6x6BmZ0J/Bw4HWgHat39oS7TTAFeAg5fu+0Fd/+XOOsSkX4ipr33jz/+mAkTJgCprfpnn32WkpISqqqquPrqq0kmk0yYMIEvfOELR55zwgkncNlllzF06NAjl6qcNm0aa9euZfLkyQCcdNJJzJ8/n40bN3LXXXcxYMAASktLmTdvXqfXHz9+PBMnTmTMmDGcddZZXHzxxTktz7HE+jPUZjYCGOHub5vZEKAR+Jq7r+kwzRTg++7+d8c7X/0MtUj/1Vd/hrq9vZ3Kykp++ctfcs455xS6nEg/Qx1r15C7b3X3t9OP9wJrgTPifE0RkXxbs2YNn//857n88suLIgSiytvBYjOrACYCf8owerKZrQRaSO0drM7w/GqgGmBULx4IEhHJ1fnnn8+mTZsKXUaP5eVgsZmdBPwH8E/uvqfL6LeBhLuPBx4BMl7Dzd1r3T3p7snhw4fHW7CIFFScXdYhiPr3iz0IzKyUVAjUufsLXce7+x5335d+vBgoNbNT4q5LRIrToEGD2Llzp8Kgh9ydnTt3MmjQoON+TtxnDRnwFLDW3X+aZZrTgW3u7mZ2Ialw2hlnXSJSvEaOHElzczOtra2FLqXPGjRoECNHjjzu6eM+RnAx8E3gXTNbkW67BxgF4O6PAX8P3G5mh4CPgetcmwIiwSotLWX06NGFLiMosQaBu78B2DGm+RnwszjrEBGR7PTNYhGRwCkIREQCpyAQEQmcgkBEJHAKAhGRwCkIREQCpyAQEQmcgkBEJHAKAhGRwCkIREQCpyAQEQmcgqAQ6uqgogIGDEjd19UVuiIRCVjerlAmaXV1HLqlmoGf7E8Nb9mSGoacL7gtItIT2iPIs33fq/k0BNIGfrKffd+rKVBFIhI6BUGele18P1K7iEjcFAR59n7qmjzH3R63N+6oo3lgBe02gOaBFbxxh45XSOHo8FlhKAh6y3F+gn9aPpePKOvU9hFl/LR8bvw1dvHGHXVMnFfNyLYtDMAZ2baFifOqFQZSEHV1UF0NW7aAe+q+ulphkA8Kgt4Q4RP8pYequLO0liYStGM0keDO0lq+9FD+DxRX1NYwmM7HKwazn4paHa8oNiFsKdfUwP7OH0f270+19wV9+j1y9z53mzRpkheVRMI9FQGdb4lExsnnz0+NMkvdz5+fx1o7aMMy1t2GFaYgd192+3z/oCThbZh/UJLwZbdn/+NEmbYvmz/f/ebS+b6Z1LJuJuE3l84v2OcmLpb54+hWuI/jcZs/372srHPdZWWF+9/OBmjwDOvUgq/Ue3IruiAosk/w8QbNByWJjHV/UJLIX7EdLLt9vu+j83/TPsoyruCjTJtLPcUQSv9YnnlZ/7G8yNYy2RznBzKRcL+ezoF3PfOzbU9FmXXs+krtBQsC4EpgPbAR+EGG8QY8nB7/DlB5rHkWXRBE3COIU5Stx2JbmUYJprhDrJhCaTOJjMu6mUSvzD/WPasIm8pR/47FtKd0A5lrv4FerL0XkqMgQQCUAH8GzgJOAFYC53eZZgbwSjoQLgL+dKz5Fl0QFNF+YdStxzhXAlH/saN0VcXdrRV3KEX5u0dd1qh7MrFuDETZSIq4QdWTPaW49vKifgYi1z5/vh88ofP0B0+Ivo4pVBBMBl7tMDwHmNNlmseB6zsMrwdGdDffogsC96LZRy2mrceo/xx9deXbkxV1lJXv3vLMy7q3/OhljTrvHu1ZRfist2f527Rn+ttE7GKN+lmPcy8v0nL2oPYon4HuFCoI/h54ssPwN4GfdZlmIfDXHYZ/AyQzzKsaaAAaRo0aFWnh8yHWHIgw8zi3lOPcwo86/6i1xLmCjDPw3D3S1mDUeUf+vETcMo1UT8Q9gqi1x7qhEXPtvfV/Xagg+HqGIHikyzSLMgTBpO7mW2x7BLH2DEWceW9tOWQS+wrPi2fXPc5Q6tE/9XFuDMS5cnSP/vmK1Hce82c91q7HmGvvrT19dQ3FKNZjxVFn3kt9iZnE3QUSp56sfIsllKKIM/Dco/8dI59NE2XXOsa9k7i7zKLW3ltnjhUqCAYCm4DRHQ4Wj+kyzVVdDha/daz5FlsQxHn2aNS+R3ePrZ8q7i38OBXTqbJxBmRP5h3lPYq6ZRr7eRQRPuvFdCZY1Np76wypQp4+OgN4L332UE267TvAd9KPDXg0Pf7dTMcHut6KLQji3CMIZQUWt2KrPe6ztYrpOw1Fch6FuxfPd0N6ojf+jvpCWYzi3OqJen5y3IrtnyOKvlx7sSimc/clOgVBzOLa6unJNxZF4lRMW/gSTbYgsNS4viWZTHpDQ0Ohy8iLw79n1/HHuMrKoLZWFzQTkWjMrNHdk13b9eujRa6qKrXSTyTALHWvEBCR3qRrFvcBVVVa8YtIfLRHICISOAWBiEjgFAQiIoFTEIiIBE5BICISOAWBiEjgFAQiIoFTEIiIBE5BICISOAWBiEjgFAQiIoFTEIiIBE5BICISOAWBiEjgFAQiIoFTEIiIBC62C9OY2Y+Bq4FPgD8D33L3XRmmawL2Am3AoUyXURMRkfjEuUfwGjDW3ccB7wFzupn2MnefoBAQEcm/2ILA3Ze6+6H04JvAyLheS0REei5fxwhuAV7JMs6BpWbWaGbV2WZgZtVm1mBmDa2trbEUKSISopyOEZjZ68DpGUbVuPtL6WlqgENAXZbZXOzuLWZ2KvCama1z9993ncjda4FagGQy6bnULSIin8opCNx9anfjzewm4O+Ay90948rb3VvS99vN7EXgQuCoIBARkXjE1jVkZlcCdwNfdff9WaYZbGZDDj8GpgGr4qpJRESOFucxgp8BQ0h196wws8cAzOxzZrY4Pc1pwBtmthJ4C1jk7ktirElERLqI7XsE7v75LO0twIz0403A+LhqEBGRY9M3i0VEAqcgEBEJnIJARCRwCgIRkcApCEREAqcgEBEJnIJARCRwCgIRkcApCEREAqcgEBEJnIJARCRwCgIRkcApCEREAqcgEBEJnIJARCRwCgIRkcApCEREAqcgEBEJnIJARCRwsQWBmd1nZh+mL1y/wsxmZJnuSjNbb2YbzewHcdUjIiKZxXbx+rR/c/cHs400sxLgUeAKoBmoN7OX3X1NzHWJiEhaobuGLgQ2uvsmd/8EWABcU+CaRESCEncQ3Glm75jZ02Y2LMP4M4APOgw3p9tERCRPcgoCM3vdzFZluF0DzAPOBiYAW4GfZJpFhjbP8lrVZtZgZg2tra25lC0iIh3kdIzA3acez3Rm9gSwMMOoZuDMDsMjgZYsr1UL1AIkk8mMYSEiItHFedbQiA6DM4FVGSarB84xs9FmdgJwHfByXDWJiMjR4jxr6F/NbAKprp4m4DYAM/sc8KS7z3D3Q2Z2J/AqUAI87e6rY6xJRES6iC0I3P2bWdpbgBkdhhcDi+OqQ0REulfo00dFRKTAFAQiIoFTEIiIBE5BICISOAWBiEjgFAQiIoFTEIiIBE5BICISOAWBiEjgFAQiIoFTEIiIBE5BICISOAWBiEjgFAQiIoFTEIiIBE5BICISOAWBiEjgFAQiIoFTEIiIBE5BICISuNguXm9mvwDOTQ8OBXa5+4QM0zUBe4E24JC7J+OqSUREjhZbELj7rMOPzewnwO5uJr/M3XfEVYuIiGQXWxAcZmYG/APwN3G/loiIRJePYwRfAba5+4Ys4x1YamaNZladbSZmVm1mDWbW0NraGkuhIiIhymmPwMxeB07PMKrG3V9KP74e+PduZnOxu7eY2anAa2a2zt1/33Uid68FagGSyaTnUreIiHwqpyBw96ndjTezgcC1wKRu5tGSvt9uZi8CFwJHBYGIiMQj7q6hqcA6d2/ONNLMBpvZkMOPgWnAqphrEhGRDuIOguvo0i1kZp8zs8XpwdOAN8xsJfAWsMjdl8Rck4iIdBDrWUPufnOGthZgRvrxJmB8nDWIiEj39M1iEZHAKQhERAKnIBARCZyCQEQkcAoCEZHAKQhERAKnIBARCZyCQEQkcAoCEZHAKQhERAKnIBARCZyCQEQkcAoCEZHAKQhERAKnIBARCZyCQEQkcAoCEZHAKQhERAKnIBARCZyCQEQkcDkFgZl93cxWm1m7mSW7jJtjZhvNbL2ZTc/y/L8ys9fMbEP6flgu9YiISHS57hGsAq4Fft+x0czOB64DxgBXAv/XzEoyPP8HwG/c/RzgN+lhERHJo5yCwN3Xuvv6DKOuARa4+3+7+2ZgI3BhlumeTT9+FvhaLvWIiEh0cR0jOAP4oMNwc7qtq9PcfStA+v7UbDM0s2ozazCzhtbW1l4tVkQkZAOPNYGZvQ6cnmFUjbu/lO1pGdo8SmFHPdm9FqgFSCaTOc1LREQ+dcwgcPepPZhvM3Bmh+GRQEuG6baZ2Qh332pmI4DtPXgtERHJQVxdQy8D15nZiWY2GjgHeCvLdDelH98EZNvDEBGRmOR6+uhMM2sGJgOLzOxVAHdfDTwHrAGWAN9197b0c57scKrpA8AVZrYBuCI9LCIieWTufa+7PZlMekNDQ6HLEBHpU8ys0d2TXdv1zWIRkcApCEREAqcgEBEJnIJARCRwCgIRkcApCEREAqcgEBEJnIJARCRwCgIRkcApCEREAqcgEBEJnIJARCRwCgIRkcAFEwR1dVBRAQMGpO7r6gpdkYhIcTjmFcr6g7o6qK6G/ftTw1u2pIYBqqoKV5eISDEIYo+gpubTEDhs//5Uu4hI6IIIgvffj9YuIhKSIIJg1Kho7SIiIQkiCObOhbKyzm1lZal2EZHQBREEVVVQWwuJBJil7mtrdaBYRARyDAIz+7qZrTazdjNLdmi/wswazezd9P3fZHn+fWb2oZmtSN9m5FJPd6qoo4kK2hlAExVUofNHRUQg99NHVwHXAo93ad8BXO3uLWY2FngVOCPLPP7N3R/MsY7u6fxREZGsctojcPe17r4+Q/tyd29JD64GBpnZibm8Vk50/qiISFb5OEbwv4Dl7v7fWcbfaWbvmNnTZjYs20zMrNrMGsysobW1NVoFOn9URCSrYwaBmb1uZqsy3K45jueOAf43cFuWSeYBZwMTgK3AT7LNy91r3T3p7snhw4cf66U70/mjIiJZHfMYgbtP7cmMzWwk8CJwo7v/Ocu8t3WY/glgYU9e65jmzu18jAB0/qiISFosXUNmNhRYBMxx9//sZroRHQZnkjr43Pt0/qiISFbm7j1/stlM4BFgOLALWOHu083sn4E5wIYOk09z9+1m9iTwmLs3mNn/I9Ut5EATcJu7bz3W6yaTSW9oaOhx3SIiITKzRndPHtWeSxAUioJARCS6bEEQxDeLRUQkOwWBiEjgFAQiIoFTEIiIBK5PHiw2s1ZgSw+ffgqp30IKQSjLGspyQjjLGspyQn6XNeHuR30jt08GQS7MrCHTUfP+KJRlDWU5IZxlDWU5oTiWVV1DIiKBUxCIiAQuxCCoLXQBeRTKsoaynBDOsoaynFAEyxrcMQIREeksxD0CERHpQEEgIhK4oILAzK40s/VmttHMflDoeuJiZk1m9q6ZrTCzfvXrfOkr2W03s1Ud2v7KzF4zsw3p+6xXuutLsizrfWb2Yfq9XWFmMwpZY28wszPN7LdmttbMVpvZ99Lt/ep97WY5C/6eBnOMwMxKgPeAK4BmoB643t3XFLSwGJhZE5B09373hRwzuwTYB/zc3cem2/4V+C93fyAd8MPc/e5C1tkbsizrfcA+d3+wkLX1pvR1SUa4+9tmNgRoBL4G3Ew/el+7Wc5/oMDvaUh7BBcCG919k7t/AiwAjnm5TSku7v574L+6NF8DPJt+/Cypf64+L8uy9jvuvtXd304/3gusBc6gn72v3SxnwYUUBGcAH3QYbqZI3oQYOLDUzBrNrLrQxeTBaYcvaJS+P7XA9cTtTjN7J9111Ke7S7oyswpgIvAn+vH72mU5ocDvaUhBYBna+mu/2MXuXgn8LfDddBeD9A/zgLNJXdlvK/CTwpbTe8zsJOA/gH9y9z2FricuGZaz4O9pSEHQDJzZYXgk0FKgWmLl7i3p++3Ai6S6xfqzbYevf52+317gemLj7tvcvc3d24En6CfvrZmVklo51rn7C+nmfve+ZlrOYnhPQwqCeuAcMxttZicA1wEvF7imXmdmg9MHojCzwcA0YFX3z+rzXgZuSj++CXipgLXE6vCKMW0m/eC9NTMDngLWuvtPO4zqV+9rtuUshvc0mLOGANKnZf0foAR42t3nFrikXmdmZ5HaCwAYCPz//rScZvbvwBRSP927DbgX+BXwHDAKeB/4urv3+YOsWZZ1CqkuBAeagNsO96P3VWb218Ay4F2gPd18D6n+837zvnaznNdT4Pc0qCAQEZGjhdQ1JCIiGSgIREQCpyAQEQmcgkBEJHAKAhGRwCkIREQCpyAQEQnc/wAqWaqkj7v3DAAAAABJRU5ErkJggg==\n",
+      "image/png": "iVBORw0KGgoAAAANSUhEUgAAAYIAAAD4CAYAAADhNOGaAAAAOXRFWHRTb2Z0d2FyZQBNYXRwbG90bGliIHZlcnNpb24zLjMuMiwgaHR0cHM6Ly9tYXRwbG90bGliLm9yZy8vihELAAAACXBIWXMAAAsTAAALEwEAmpwYAAAa+0lEQVR4nO3dfXRU9b3v8feXEKVBCpyIDxWZoHVZBXkIUyv1VPGI4MFjLd7Tg5pWrcVYrWf1/FGXxdxW112LpfeU9ly1XjQ+LO0l91Dr8amCiHZ1tXhbaxIB5VEoBI2hEDiLJ5EjJN/7xwyYhJnAzmTPTPL7vNaaNbN/e8+e785M9mfv394z29wdEREJ14BCFyAiIoWlIBARCZyCQEQkcAoCEZHAKQhERAI3sNAF9MTJJ5/sFRUVhS5DRKRPaWxs3OHuI7q298kgqKiooKGhodBliIj0KWa2JVO7uoZERAIXexCYWZOZvWdmK8zsqM14S3nIzDaa2btmVhl3TSIi8pl8dQ1d5u47soz7e+Cc9O0rwPz0vYiI5EExHCO4Bvilp37r4i0zG2Zmp7v71kIXJiL5d/DgQZqbmzlw4EChS+mzBg0axMiRIyktLT2u6fMRBA4sNTMHHnP32i7jzwA+7DDcnG5TEIgEqLm5mSFDhlBRUYGZFbqcPsfd2blzJ83NzYwePfq4npOPg8UXu3slqS6g75vZJV3GZ3qnj/olPDOrNrMGM2tobW2No85O6uqgogIGDEjd19XF/pIiAhw4cIDy8nKFQA+ZGeXl5ZH2qGIPAndvSd9vB14ALuwySTNwZofhkUBLhvnUunvS3ZMjRhx1GmyvqquD6mrYsgXcU/fV1QoDkXxRCOQm6t8v1iAws8FmNuTwY2AasKrLZC8DN6bPHroI2F3o4wM1NbB/f+e2/ftT7SIi/U3cewSnAm+a2UrgbWCRuy8xs++Z2ffS0ywGNgEbgceBO2Ku6Zg++CBau4j0bzNmzGDXrl1Htd93333Mmzcv/wX1sliDwN03ufv49G2Mu89Ntz/q7o+mH7u7f9/dz3b3C9y94F8ZHjUqWruIFE7cx/PcnVdeeYVhw4b17oyLiL5ZnMHcuVBW1rmtrCzVLiLFI67jeU1NTZx33nnccccdVFZWUlJSwo4dqa9CzZ07l3PPPZepU6eyfv36I8+pr69n3LhxTJ48mbvuuouxY8cC0NbWxl133cWXv/xlxo0bx2OPPZZbcTFQEGRQVQW1tZBIgFnqvrY21S4ixSPO43nr16/nxhtvZPny5SQSCQAaGxtZuHAhy5cv5/nnn6e+vv7I9N/5znd49NFH+dOf/kRJScmR9ieffJKhQ4dSX19PfX09jz/+OJs3b869wF5UDF8oK0pVVVrxixS7OI/nJRIJLrrook5ty5YtY+bMmZSluwy+/vWvA7Br1y727t3LV7/6VQBuuOEGXnnlFQCWLl3Ku+++y3PPPQfA7t272bBhw3Gf458PCgIR6bNGjUp1B2Vqz9XgwYMztmc6NTP1wwiZuTsPP/ww06dPz72omKhrSET6rHwfz7vkkkt44YUX+OSTT9i7dy+/+c1vABg+fDhDhgzhrbfeAmDhwoVHnjN9+nTmz5/PwYMHAXj//ff5+OOP4ymwh7RHICJ91uHu25qaVHfQqFGpEIirW7eyspJZs2YxYcIEEokEX/va146Me/LJJ7n11lsZPHgwU6ZMYejQoQDMnj2bpqYmKisrcXdGjBjBiy++GE+BPWTd7dIUq2Qy6bowjUj/tHbtWs4777xClxHZvn37OOmkkwB44IEH2Lp1Kw8++GDB6sn0dzSzRndPdp1WewQiIr1g0aJF3H///Rw6dIhEIsHTTz9d6JKOm4JARKQXzJo1i1mzZhW6jB7RwWIRkcApCEREAqcgEBEJnIIgG12ZRkQCoSDIRFemEQlaSUkJEyZMYPz48VRWVvLHP/4xL687e/Zs1qxZk5fX6khBkImuTCPSd8Sw9/65z32OFStWsHLlSu6//37mzJmT8zyPxxNPPMH555+fl9fqSEGQia5MI9I35GHvfc+ePQwfPhxIfWns8ssvp7KykgsuuICXXnoJgB//+MedvjxWU1PDQw89BMBPf/rTIz9Bfe+99wLw8ccfc9VVVzF+/HjGjh3Lr371KwCmTJnC4S/L3n777SSTScaMGXPkeQAVFRXce++9R2pYt25d7gvp7n3uNmnSJI9VIuGe+lh1viUS8b6uiPiaNWuOf+KY/lcHDBjg48eP93PPPdc///nPe0NDg7u7Hzx40Hfv3u3u7q2trX722Wd7e3u7b9682SdOnOju7m1tbX7WWWf5jh07/LXXXvNbb73V29vbva2tza+66ir//e9/788995zPnj37yOvt2rXL3d0vvfRSr6+vd3f3nTt3urv7oUOH/NJLL/WVK1emFznhDz30kLu7P/LII/7d73434zJk+jsCDZ5hnao9gkx0ZRqRviGmvffDXUPr1q1jyZIl3HjjjUdWmvfccw/jxo1j6tSpfPTRR2zbto2KigrKy8tZvnw5S5cuZeLEiZSXl7N06dIjw5WVlaxbt44NGzZwwQUX8MYbb3D33XezbNmyI79L1NGzzz5LZWUlEydOZPXq1Z2OHVx77bUATJo0iaamppyWFfTN4szy/UtWItIzcf4OddrkyZPZsWMHra2tLF68mNbWVhobGyktLaWiooIDBw4AqQO9Tz/9NH/961+55ZZbgFSPy5w5c7jtttuOmm9jYyOLFy9mzpw5TJs2jZ/85CdHxm3evJl58+ZRX1/P8OHDufnmm4+8DsCJJ54IpA5qHzp0KOdl1B5BNlVV0NQE7e2pe4WASPHJw977unXraGtro7y8nN27d3PKKadQWlrK7373O7Z0CKGZM2eyZMkS6uvrj1x7YPr06Tz11FPs27cPgI8++ojt27fT0tJCWVkZ3/rWt/jhD3/IO++80+k19+zZw+DBgxk6dCjbtm3j1Vdf7bXlySTWPQIzOxP4JXAa0A7UuvuDXaaZArwEHL522/Pu/j/irEtE+omY9t4/+eQTJkyYAKS26p955hlKSkqoqqri6quvJplMMmHCBL70pS8dec4JJ5zAZZddxrBhw45cqnLatGmsXbuWyZMnA3DSSSexYMECNm7cyF133cWAAQMoLS1l/vz5nV5//PjxTJw4kTFjxnDWWWdx8cUX57Q8xxLrz1Cb2enA6e7+jpkNARqBb7j7mg7TTAF+6O7/cLzz1c9Qi/RfffVnqNvb26msrOTXv/4155xzTqHLifQz1LF2Dbn7Vnd/J/14L7AWOCPO1xQRybc1a9bwxS9+kcsvv7woQiCqvB0sNrMKYCLw5wyjJ5vZSqCF1N7B6gzPrwaqAUb14oEgEZFcnX/++WzatKnQZfRYXg4Wm9lJwH8A/+Lue7qMfgdIuPt44GHgxUzzcPdad0+6e3LEiBGx1isihRVnl3UIov79Yg8CMyslFQJ17v581/Huvsfd96UfLwZKzezkuOsSkeI0aNAgdu7cqTDoIXdn586dDBo06LifE/dZQwY8Cax1959nmeY0YJu7u5ldSCqcdsZZl4gUr5EjR9Lc3Exra2uhS+mzBg0axMiRI497+riPEVwMfBt4z8xWpNvuAUYBuPujwD8Ct5vZIeAT4DrXpoBIsEpLSxk9enShywhKrEHg7m8CdoxpfgH8Is46REQkO32zWEQkcAoCEZHAKQhERAKnIBARCZyCQEQkcAoCEZHAKQhERAKnIBARCZyCQEQkcAoCEZHAKQhERAKnICiEujqoqIABA1L3dXWFrkhEApa3K5RJWl0dh26pZuCn+1PDW7akhiHnC26LiPSE9gjybN8Paj4LgbSBn+5n3w9qClSRiIROQZBnZTs/iNQuIhI3BUGefZC6Js9xt8ftzTvqaB5YQbsNoHlgBW/eoeMVUjg6fFYYCoLecpyf4J+Xz+Vjyjq1fUwZPy+fG3+NXbx5Rx0T51czsm0LA3BGtm1h4vxqhYEURF0dVFfDli3gnrqvrlYY5IOCoDdE+AR/5cEq7iytpYkE7RhNJLiztJavPJj/A8UVtTUMpvPxisHsp6JWxyuKTQhbyjU1sL/zx5H9+1PtfUGffo/cvc/dJk2a5EUlkXBPRUDnWyKRcfIFC1KjzFL3CxbksdYO2rCMdbdhhSnI3ZfdvsA/LEl4G+YfliR82e3Z/zhRpu3LFixwv7l0gW8mtaybSfjNpQsK9rmJi2X+OLoV7uN43BYscC8r61x3WVnh/rezARo8wzq14Cv1ntyKLgiK7BN8vEHzYUkiY90fliTyV2wHy25f4Pvo/N+0j7KMK/go0+ZSTzGE0j+XZ17Wfy4vsrVMNsf5gUwk3K+nc+Bdz4Js21NRZh27vlJ7wYIAuBJYD2wEfpRhvAEPpce/C1Qea55FFwQR9wjiFGXrsdhWplGCKe4QK6ZQ2kwi47JuJtEr8491zyrCpnLUv2Mx7SndQObab6AXa++F5ChIEAAlwF+As4ATgJXA+V2mmQG8mg6Ei4A/H2u+RRcERbRfGHXrMc6VQNR/7ChdVXF3a8UdSlH+7lGXNeqeTKwbA1E2kiJuUPVkTymuvbyon4HItS9Y4AdP6Dz9wROir2MKFQSTgdc6DM8B5nSZ5jHg+g7D64HTu5tv0QWBe9HsoxbT1mPUf46+uvLtyYo6ysp3b3nmZd1bfvSyRp13j/asInzW27P8bdoz/W0idrFG/azHuZcXaTl7UHuUz0B3ChUE/wg80WH428AvukzzCvC3HYZ/CyQzzKsaaAAaRo0aFWnh8yHWHIgw8zi3lOPcwo86/6i1xLmCjDPw3D3S1mDUeUf+vETcMo1UT8Q9gqi1x7qhEXPtvfV/Xagg+GaGIHi4yzSLMgTBpO7mW2x7BLH2DEWceW9tOWQS+wrPi2fXPc5Q6tE/9XFuDMS5cnSP/vmK1Hce82c91q7HmGvvrT19dQ3FKNZjxVFn3kt9iZnE3QUSp56sfIsllKKIM/Dco/8dI59NE2XXOsa9k7i7zKLW3ltnjhUqCAYCm4DRHQ4Wj+kyzVVdDha/faz5FlsQxHn2aNS+R3ePrZ8q7i38OBXTqbJxBmRP5h3lPYq6ZRr7eRQRPuvFdCZY1Np76wypQp4+OgN4P332UE267XvA99KPDXgkPf69TMcHut6KLQji3CMIZQUWt2KrPe6ztYrpOw1Fch6FuxfPd0N6ojf+jvpCWYzi3OqJen5y3IrtnyOKvlx7sSimc/clOgVBzOLa6unJNxZF4lRMW/gSTbYgsNS4viWZTHpDQ0Ohy8iLw79n1/HHuMrKoLZWFzQTkWjMrNHdk13b9eujRa6qKrXSTyTALHWvEBCR3qRrFvcBVVVa8YtIfLRHICISOAWBiEjgFAQiIoFTEIiIBE5BICISOAWBiEjgFAQiIoFTEIiIBE5BICISOAWBiEjgFAQiIoFTEIiIBE5BICISOAWBiEjgFAQiIoFTEIiIBC62C9OY2U+Bq4FPgb8A33H3XRmmawL2Am3AoUyXURMRkfjEuUfwOjDW3ccB7wNzupn2MnefoBAQEcm/2ILA3Ze6+6H04FvAyLheS0REei5fxwhuAV7NMs6BpWbWaGbV2WZgZtVm1mBmDa2trbEUKSISopyOEZjZG8BpGUbVuPtL6WlqgENAXZbZXOzuLWZ2CvC6ma1z9z90ncjda4FagGQy6bnULSIin8kpCNx9anfjzewm4B+Ay90948rb3VvS99vN7AXgQuCoIBARkXjE1jVkZlcCdwNfd/f9WaYZbGZDDj8GpgGr4qpJRESOFucxgl8AQ0h196wws0cBzOwLZrY4Pc2pwJtmthJ4G1jk7ktirElERLqI7XsE7v7FLO0twIz0403A+LhqEBGRY9M3i0VEAqcgEBEJnIJARCRwCgIRkcApCEREAqcgEBEJnIJARCRwCgIRkcApCEREAqcgEBEJnIJARCRwCgIRkcApCEREAqcgEBEJnIJARCRwCgIRkcApCEREAqcgEBEJnIJARCRwsQWBmd1nZh+lL1y/wsxmZJnuSjNbb2YbzexHcdUjIiKZxXbx+rR/c/d52UaaWQnwCHAF0AzUm9nL7r4m5rpERCSt0F1DFwIb3X2Tu38KLASuKXBNIiJBiTsI7jSzd83sKTMbnmH8GcCHHYab020iIpInOQWBmb1hZqsy3K4B5gNnAxOArcDPMs0iQ5tnea1qM2sws4bW1tZcyhYRkQ5yOkbg7lOPZzozexx4JcOoZuDMDsMjgZYsr1UL1AIkk8mMYSEiItHFedbQ6R0GZwKrMkxWD5xjZqPN7ATgOuDluGoSEZGjxXnW0L+a2QRSXT1NwG0AZvYF4Al3n+Huh8zsTuA1oAR4yt1Xx1iTiIh0EVsQuPu3s7S3ADM6DC8GFsdVh4iIdK/Qp4+KiEiBKQhERAKnIBARCZyCQEQkcAoCEZHAKQhERAKnIBARCZyCQEQkcAoCEZHAKQhERAKnIBARCZyCQEQkcAoCEZHAKQhERAKnIBARCZyCQEQkcAoCEZHAKQhERAKnIBARCZyCQEQkcLFdvN7MfgWcmx4cBuxy9wkZpmsC9gJtwCF3T8ZVk4iIHC22IHD3WYcfm9nPgN3dTH6Zu++IqxYREckutiA4zMwM+Cfg7+J+LRERiS4fxwi+Bmxz9w1Zxjuw1Mwazaw620zMrNrMGsysobW1NZZCRURClNMegZm9AZyWYVSNu7+Ufnw98O/dzOZid28xs1OA181snbv/oetE7l4L1AIkk0nPpW4REflMTkHg7lO7G29mA4FrgUndzKMlfb/dzF4ALgSOCgIREYlH3F1DU4F17t6caaSZDTazIYcfA9OAVTHXJCIiHcQdBNfRpVvIzL5gZovTg6cCb5rZSuBtYJG7L4m5JhER6SDWs4bc/eYMbS3AjPTjTcD4OGsQEZHu6ZvFIiKBUxCIiAROQSAiEjgFgYhI4BQEIiKBUxCIiAROQSAiEjgFgYhI4BQEIiKBUxCIiAROQSAiEjgFgYhI4BQEIiKBUxCIiAROQSAiEjgFgYhI4BQEIiKBUxCIiAROQSAiEjgFgYhI4HIKAjP7ppmtNrN2M0t2GTfHzDaa2Xozm57l+X9jZq+b2Yb0/fBc6hERkehy3SNYBVwL/KFjo5mdD1wHjAGuBP63mZVkeP6PgN+6+znAb9PDIiKSRzkFgbuvdff1GUZdAyx09/9y983ARuDCLNM9k378DPCNXOoREZHo4jpGcAbwYYfh5nRbV6e6+1aA9P0p2WZoZtVm1mBmDa2trb1arIhIyAYeawIzewM4LcOoGnd/KdvTMrR5lMKOerJ7LVALkEwmc5qXiIh85phB4O5TezDfZuDMDsMjgZYM020zs9PdfauZnQ5s78FriYhIDuLqGnoZuM7MTjSz0cA5wNtZprsp/fgmINsehoiIxCTX00dnmlkzMBlYZGavAbj7auBZYA2wBPi+u7eln/NEh1NNHwCuMLMNwBXpYRERySNz73vd7clk0hsaGgpdhohIn2Jmje6e7NqubxaLiAROQSAiEjgFgYhI4BQEIiKBUxCIiAROQSAiEjgFgYhI4BQEIiKBUxCIiAROQSAiEjgFgYhI4BQEIiKBUxCIiAQumCCoq4OKChgwIHVfV1foikREisMxr1DWH9TVQXU17N+fGt6yJTUMUFVVuLpERIpBEHsENTWfhcBh+/en2kVEQhdEEHzwQbR2EZGQBBEEo0ZFaxcRCUkQQTB3LpSVdW4rK0u1i4iELoggqKqC2lpIJMAsdV9bqwPFIiKQYxCY2TfNbLWZtZtZskP7FWbWaGbvpe//Lsvz7zOzj8xsRfo2I5d6ulNFHU1U0M4AmqigCp0/KiICuZ8+ugq4FnisS/sO4Gp3bzGzscBrwBlZ5vFv7j4vxzq6p/NHRUSyymmPwN3Xuvv6DO3L3b0lPbgaGGRmJ+byWjnR+aMiIlnl4xjBfwOWu/t/ZRl/p5m9a2ZPmdnwbDMxs2ozazCzhtbW1mgV6PxREZGsjhkEZvaGma3KcLvmOJ47BvifwG1ZJpkPnA1MALYCP8s2L3evdfekuydHjBhxrJfuTOePiohkdcxjBO4+tSczNrORwAvAje7+lyzz3tZh+seBV3ryWsc0d27nYwSg80dFRNJi6Roys2HAImCOu/+/bqY7vcPgTFIHn3ufzh8VEcnK3L3nTzabCTwMjAB2ASvcfbqZ/XdgDrChw+TT3H27mT0BPOruDWb2f0h1CznQBNzm7luP9brJZNIbGhp6XLeISIjMrNHdk0e15xIEhaIgEBGJLlsQBPHNYhERyU5BICISOAWBiEjgFAQiIoHrkweLzawV2NLDp59M6reQQhDKsoaynBDOsoaynJDfZU24+1HfyO2TQZALM2vIdNS8PwplWUNZTghnWUNZTiiOZVXXkIhI4BQEIiKBCzEIagtdQB6FsqyhLCeEs6yhLCcUwbIGd4xAREQ6C3GPQEREOlAQiIgELqggMLMrzWy9mW00sx8Vup64mFmTmb1nZivMrF/9Ol/6SnbbzWxVh7a/MbPXzWxD+j7rle76kizLep+ZfZR+b1eY2YxC1tgbzOxMM/udma01s9Vm9oN0e796X7tZzoK/p8EcIzCzEuB94AqgGagHrnf3NQUtLAZm1gQk3b3ffSHHzC4B9gG/dPex6bZ/Bf7T3R9IB/xwd7+7kHX2hizLeh+wz93nFbK23pS+Lsnp7v6OmQ0BGoFvADfTj97XbpbznyjwexrSHsGFwEZ33+TunwILgWNeblOKi7v/AfjPLs3XAM+kHz9D6p+rz8uyrP2Ou29193fSj/cCa4Ez6GfvazfLWXAhBcEZwIcdhpspkjchBg4sNbNGM6sudDF5cOrhCxql708pcD1xu9PM3k13HfXp7pKuzKwCmAj8mX78vnZZTijwexpSEFiGtv7aL3axu1cCfw98P93FIP3DfOBsUlf22wr8rKDV9CIzOwn4D+Bf3H1PoeuJS4blLPh7GlIQNANndhgeCbQUqJZYuXtL+n478AKpbrH+bNvh61+n77cXuJ7YuPs2d29z93bgcfrJe2tmpaRWjnXu/ny6ud+9r5mWsxje05CCoB44x8xGm9kJwHXAywWuqdeZ2eD0gSjMbDAwDVjV/bP6vJeBm9KPbwJeKmAtsTq8YkybST94b83MgCeBte7+8w6j+tX7mm05i+E9DeasIYD0aVn/CygBnnL3uYWtqPeZ2Vmk9gIABgL/tz8tp5n9OzCF1E/3bgPuBV4EngVGAR8A33T3Pn+QNcuyTiHVheBAE3Db4X70vsrM/hZYBrwHtKeb7yHVf95v3tdulvN6CvyeBhUEIiJytJC6hkREJAMFgYhI4BQEIiKBUxCIiAROQSAiEjgFgYhI4BQEIiKB+/8qWaqkI8Dp9wAAAABJRU5ErkJggg==\n",
       "text/plain": [
        "<Figure size 432x288 with 1 Axes>"
       ]
@@ -445,44 +261,41 @@
    "cell_type": "markdown",
    "metadata": {},
    "source": [
-    "### 4) The cluster expansion\n",
-    "Now we can use the above work to create the `ClusterExpansion`. The cluster expansion can be used to predict the fitted property for new structures, either for testing quality or for simulations such as in Monte Carlo.\n",
-    "Note that when using the `predict` function, the cluster expansion will have to match the given structure if it has not seen it before."
-   ]
-  },
-  {
-   "cell_type": "code",
-   "execution_count": 15,
-   "metadata": {},
-   "outputs": [
-    {
-     "name": "stdout",
-     "output_type": "stream",
-     "text": [
-      "The predicted energy for a structure with composition Li+20 Mn3+12 Ti4+4 O2-36 is -13.396567212777944 eV/prim.\n",
+    "### 4) Create a cluster expansion"
+   ]
+  },
+  {
+   "cell_type": "code",
+   "execution_count": 11,
+   "metadata": {},
+   "outputs": [
+    {
+     "name": "stdout",
+     "output_type": "stream",
+     "text": [
+      "The predicted energy for a structure with composition Mn3+4 Li+4 O2-8 is -13.11411388209557 eV/prim.\n",
       "\n",
       "The fitted coefficients are:\n",
-      "[-1.25040205e+01  3.22392684e+00  3.41565511e-01  8.02704723e-01\n",
-      " -2.84795487e-01  1.18788949e-02  4.17343382e-01 -1.85998753e-01\n",
+      "[-1.25040205e+01  3.22392683e+00  3.41565513e-01  8.02704723e-01\n",
+      " -2.84795487e-01  1.18788948e-02  4.17343382e-01 -1.85998753e-01\n",
       "  5.36182502e-02  1.52883253e-01  2.08307588e-01 -1.23896961e-01\n",
       "  1.30504228e-01  7.90317686e-02 -4.76187594e-02  2.05094443e-01\n",
-      " -8.54556269e-02 -1.88612051e-02 -1.98668701e-01  9.95106028e-02\n",
+      " -8.54556269e-02 -1.88612051e-02 -1.98668701e-01  9.95106027e-02\n",
       "  1.39735927e-01  1.21256886e-02 -5.00197735e-02 -3.49013485e-02\n",
-      "  1.01629257e-01  5.11382017e-02  1.95112930e-02]\n",
+      "  1.01629257e-01  5.11382017e-02  1.95112931e-02]\n",
       "\n",
       "The effective cluster interactions are:\n",
-      "[-1.25040205e+01  3.22392684e+00  3.41565511e-01  1.33784120e-01\n",
-      " -4.74659146e-02  1.97981581e-03  1.39114461e-01 -6.19995845e-02\n",
-      "  1.78727501e-02  1.27402711e-02  1.73589656e-02 -1.03247468e-02\n",
-      "  2.17507047e-02  1.31719614e-02 -7.93645989e-03  1.70912036e-02\n",
-      " -7.12130224e-03 -1.57176710e-03 -2.48335877e-02  1.24388253e-02\n",
-      "  1.74669909e-02  1.51571108e-03 -2.50098867e-02 -1.74506743e-02\n",
-      "  5.08146284e-02  2.55691008e-02  9.75564652e-03]\n",
+      "[-1.25040205e+01  3.22392683e+00  3.41565513e-01  1.33784120e-01\n",
+      " -2.37329573e-02  1.97981581e-03  1.39114461e-01 -3.09997922e-02\n",
+      "  1.78727501e-02  1.27402711e-02  8.67948282e-03 -1.03247468e-02\n",
+      "  2.17507047e-02  6.58598072e-03 -7.93645989e-03  1.70912036e-02\n",
+      " -3.56065112e-03 -1.57176710e-03 -2.48335877e-02  4.14627511e-03\n",
+      "  5.82233029e-03  1.51571108e-03 -2.50098867e-02 -4.36266857e-03\n",
+      "  8.46910473e-03  6.39227521e-03  9.75564653e-03]\n",
       "\n",
       "ClusterExpansion:\n",
       "    Prim Composition: Li+0.33333333 Mn3+0.33333333 Ti4+0.33333333 O2-1\n",
-      " Num fit structures: 630\n",
-      "Num orbit functions: 27\n",
+      "Num corr functions: 27\n",
       "    [Orbit]  id: 0  \n",
       "        bit       eci\n",
       "        [X]       -12.5\n",
@@ -518,15 +331,15 @@
       "    [Orbit]  id: 18  size: 3   radius: 2.97\n",
       "        id    bit       eci     feature avg  feature std  eci*std\n",
       "        18    [0 0 0]   -0.199  0.031        0.055        -0.011\n",
-      "        19    [0 0 1]   0.100   -0.009       0.039        0.004\n",
-      "        20    [0 1 1]   0.140   -0.043       0.035        0.005\n",
+      "        19    [1 0 0]   0.100   -0.009       0.039        0.004\n",
+      "        20    [1 0 1]   0.140   -0.043       0.035        0.005\n",
       "        21    [1 1 1]   0.012   0.021        0.028        0.000\n",
       "    [Orbit]  id: 22  size: 4   radius: 2.97\n",
       "        id    bit       eci     feature avg  feature std  eci*std\n",
       "        22    [0 0 0 0] -0.050  -0.011       0.085        -0.004\n",
-      "        23    [0 0 0 1] -0.035  0.026        0.048        -0.002\n",
-      "        24    [0 0 1 1] 0.102   0.017        0.027        0.003\n",
-      "        25    [0 1 1 1] 0.051   -0.012       0.018        0.001\n",
+      "        23    [0 1 0 0] -0.035  0.026        0.048        -0.002\n",
+      "        24    [0 1 0 1] 0.102   0.017        0.027        0.003\n",
+      "        25    [1 1 0 1] 0.051   -0.012       0.018        0.001\n",
       "        26    [1 1 1 1] 0.020   0.005        0.012        0.000\n",
       "\n"
      ]
@@ -535,15 +348,19 @@
      "name": "stderr",
      "output_type": "stream",
      "text": [
-      "/anaconda3/lib/python3.7/site-packages/ipykernel_launcher.py:5: VisibleDeprecationWarning: Creating an ndarray from ragged nested sequences (which is a list-or-tuple of lists-or-tuples-or ndarrays with different lengths or shapes) is deprecated. If you meant to do this, you must specify 'dtype=object' when creating the ndarray\n",
-      "  \"\"\"\n"
-     ]
-    }
-   ],
-   "source": [
-    "expansion = ClusterExpansion(ce.cluster_subspace,\n",
-    "                             coefficients=coefs_Bayes,\n",
-    "                             feature_matrix=wrangler.feature_matrix)\n",
+      "/tmp/ipykernel_296459/1990728918.py:9: VisibleDeprecationWarning: Creating an ndarray from ragged nested sequences (which is a list-or-tuple of lists-or-tuples-or ndarrays with different lengths or shapes) is deprecated. If you meant to do this, you must specify 'dtype=object' when creating the ndarray.\n",
+      "  structure = np.random.choice(wrangler.structures)\n"
+     ]
+    }
+   ],
+   "source": [
+    "reg_data = RegressionData.from_object(\n",
+    "    Bayes_optimize, feature_matrix=wrangler.feature_matrix,\n",
+    "    property_vector=wrangler.get_property_vector('total_energy'),\n",
+    "    parameters={'cov': cov})\n",
+    "expansion = ClusterExpansion(\n",
+    "    ce.cluster_subspace, coefficients=coefs_Bayes,\n",
+    "    regression_data=reg_data)\n",
     "\n",
     "rng = np.random.default_rng()\n",
     "structure = rng.choice(wrangler.structures)\n",
@@ -573,11 +390,7 @@
    "name": "python",
    "nbconvert_exporter": "python",
    "pygments_lexer": "ipython3",
-<<<<<<< HEAD
-   "version": "3.8.3"
-=======
    "version": "3.9.7"
->>>>>>> 37c8017d
   }
  },
  "nbformat": 4,
