import numpy as np
import numpy.testing as npt
import pytest
from sklearn.linear_model import LinearRegression, Ridge

from smol.cofe import ClusterExpansion, RegressionData
from tests.utils import assert_msonable, gen_random_ordered_structure


@pytest.fixture(scope="module")
def cluster_expansion(cluster_subspace, rng):
    reg = Ridge(alpha=1e-8, fit_intercept=False)
    n = rng.integers(50, 100)
    feat_matrix = np.empty((n, len(cluster_subspace)))
    structures, scmatrices = [], []
    for i in range(n):
<<<<<<< HEAD
        structure = gen_random_ordered_structure(
            cluster_subspace.structure, size=rng.integers(2, 5), rng=rng
=======
        scmatrix = np.eye(3, dtype=int) * rng.integers(2, 4)
        scmatrix[0, 1] = 2  # Intentionally made less symmetric
        scmatrix[1, 2] = 1
        structure = gen_random_structure(
            cluster_subspace.structure, size=scmatrix, rng=rng
>>>>>>> c7ccb162
        )
        structures.append(structure)
        scmatrices.append(scmatrix)
        feat_matrix[i] = cluster_subspace.corr_from_structure(
            structure, scmatrix=scmatrix
        )

    prop_vec = -5 * rng.random(n)
    reg.fit(feat_matrix, prop_vec)
    reg_data = RegressionData.from_sklearn(
        reg, feature_matrix=feat_matrix, property_vector=prop_vec
    )
    expansion = ClusterExpansion(cluster_subspace, reg.coef_, reg_data)
    # bind the structures and matrices to the expansion willy nilly
    expansion.structures = structures
    expansion.scmatrices = scmatrices

    return expansion


def test_regression_data(cluster_subspace, rng):
    reg = LinearRegression(fit_intercept=False)
    n = rng.integers(10, 100)
    feat_matrix = rng.random((n, len(cluster_subspace)))
    prop_vec = rng.random(n)
    reg_data = RegressionData.from_sklearn(
        reg, feature_matrix=feat_matrix, property_vector=prop_vec
    )
    coeffs = rng.random(len(cluster_subspace))
    expansion = ClusterExpansion(cluster_subspace, coeffs, reg_data)
    assert reg_data.estimator_name == reg.__class__.__name__
    assert reg_data.module == reg.__module__
    assert reg_data.parameters == reg.get_params()
    assert_msonable(expansion)

    # test bad feature matrix shape
    reg_data = RegressionData.from_sklearn(
        reg, feature_matrix=feat_matrix[:, :-1], property_vector=prop_vec
    )
    with pytest.raises(AttributeError):
        expansion = ClusterExpansion(cluster_subspace, coeffs, reg_data)
    # test bad coeff length
    with pytest.raises(AttributeError):
        expansion = ClusterExpansion(cluster_subspace, coeffs[:-1], reg_data)


def test_predict(cluster_expansion, rng):
    subspace = cluster_expansion.cluster_subspace

    prim = cluster_expansion.structure
    scmatrix = np.eye(3, dtype=int) * 3
    scmatrix[0, 1] = 2  # Intentionally made less symmetric
    scmatrix[1, 2] = 1
    N = np.abs(np.linalg.det(scmatrix))
    pool = [gen_random_ordered_structure(prim, scmatrix, rng=rng) for _ in range(100)]
    feature_matrix = np.array(
        [
            subspace.corr_from_structure(s, scmatrix=scmatrix, normalized=True)
            for s in pool
        ]
    )

    comps = [s.composition for s in pool]
    all_species = list({b for c in comps for b in c.keys()})
    mus = rng.random(len(all_species))

    def get_energy(structure, species, chempots):
        return np.dot(chempots, [structure.composition[sp] for sp in species])

    energies = np.array([get_energy(s, all_species, mus) for s in pool]) / N
    reg = LinearRegression(fit_intercept=False)
    reg.fit(feature_matrix, energies)
    coefs = reg.coef_
    expansion_new = ClusterExpansion(subspace, coefs)
    # Why don't we add a "scmatrix" option into ClusterExpansion.predict?
    # This will make it safer to structure skew, because pymatgen can't seem
    # to figure out highly skewed supercell matrix correctly.
    energies_pred = np.array(
        [expansion_new.predict(s, scmatrix=scmatrix, normalized=True) for s in pool]
    )
    np.testing.assert_almost_equal(energies, energies_pred, decimal=6)


def test_prune(cluster_expansion):
    expansion = cluster_expansion.copy()

    thresh = 1e-2
    expansion.prune(threshold=thresh)
    ids = [i for i, coef in enumerate(cluster_expansion.coefs) if abs(coef) >= thresh]
    new_coefs = cluster_expansion.coefs[ids]
    new_eci = cluster_expansion.eci[ids]

    assert len(expansion.coefs) == len(new_coefs)
    npt.assert_array_equal(new_eci, expansion.eci)
    npt.assert_array_equal(new_coefs, expansion.coefs)
    assert len(expansion.cluster_subspace) == len(new_coefs)
    assert len(expansion.eci_orbit_ids) == len(new_coefs)
    assert (
        len(expansion.cluster_interaction_tensors)
        == expansion.cluster_subspace.num_orbits
    )
    assert (
        len(expansion.cluster_interaction_tensors)
        == len(expansion.cluster_subspace.orbits) + 1
    )

    pruned_feat_matrix = cluster_expansion._feat_matrix[:, ids]
    npt.assert_array_equal(expansion._feat_matrix, pruned_feat_matrix)
    # check that recomputing features produces what's expected
    new_feature_matrix = np.array(
        [
            expansion.cluster_subspace.corr_from_structure(s, scmatrix=m)
            for s, m in zip(cluster_expansion.structures, cluster_expansion.scmatrices)
        ]
    )
    npt.assert_array_equal(new_feature_matrix, pruned_feat_matrix)
    # check new predictions
    preds = [
        expansion.predict(s, normalized=True, scmatrix=m)
        for s, m in zip(cluster_expansion.structures, cluster_expansion.scmatrices)
    ]
    npt.assert_allclose(preds, np.dot(pruned_feat_matrix, new_coefs))

    # check energy computed with interactions also matches
    ints = np.array(
        [
            expansion.cluster_interactions_from_structure(s, scmatrix=m)
            for s, m in zip(cluster_expansion.structures, cluster_expansion.scmatrices)
        ]
    )
    preds = np.sum(
        cluster_expansion.cluster_subspace.orbit_multiplicities * ints, axis=1
    )
    npt.assert_allclose(preds, np.dot(pruned_feat_matrix, new_coefs), atol=1e-5)


def test_msonable(cluster_expansion):
    _ = repr(cluster_expansion)
    _ = str(cluster_expansion)
    _ = str(cluster_expansion)
    d = cluster_expansion.as_dict()
    ce1 = ClusterExpansion.from_dict(d)
    npt.assert_array_equal(cluster_expansion.coefs, ce1.coefs)
    # change this to just use assert_msonable
    assert_msonable(cluster_expansion)<|MERGE_RESOLUTION|>--- conflicted
+++ resolved
@@ -14,16 +14,11 @@
     feat_matrix = np.empty((n, len(cluster_subspace)))
     structures, scmatrices = [], []
     for i in range(n):
-<<<<<<< HEAD
-        structure = gen_random_ordered_structure(
-            cluster_subspace.structure, size=rng.integers(2, 5), rng=rng
-=======
         scmatrix = np.eye(3, dtype=int) * rng.integers(2, 4)
         scmatrix[0, 1] = 2  # Intentionally made less symmetric
         scmatrix[1, 2] = 1
-        structure = gen_random_structure(
-            cluster_subspace.structure, size=scmatrix, rng=rng
->>>>>>> c7ccb162
+        structure = gen_random_ordered_structure(
+            cluster_subspace.structure, size=rng.integers(2, 5), rng=rng
         )
         structures.append(structure)
         scmatrices.append(scmatrix)
