import warnings
from itertools import combinations

import numpy as np
import numpy.testing as npt
import pytest
from pymatgen.analysis.structure_matcher import (
    OrderDisorderElementComparator,
    StructureMatcher,
)
from pymatgen.core import Species, Structure
from pymatgen.util.coord import is_coord_subset_pbc

from smol.cofe import ClusterSubspace, PottsSubspace
from smol.cofe.space.clusterspace import get_complete_mapping, invert_mapping
from smol.cofe.space.constants import SITE_TOL
from smol.cofe.space.domain import Vacancy, get_allowed_species
from smol.exceptions import StructureMatchError
from src.mc_utils import corr_from_occupancy
from tests.utils import assert_msonable, gen_random_structure


def test_from_cutoffs(structure):
    cutoffs = {2: 5, 3: 4, 4: 4}
    for increment in np.arange(0, 3, 1):
        cutoffs.update(
            {k: v + increment / (n + 1) for n, (k, v) in enumerate(cutoffs.items())}
        )
        subspace = ClusterSubspace.from_cutoffs(structure, cutoffs)
        tight_subspace = ClusterSubspace.from_cutoffs(structure, subspace.cutoffs)
        assert len(subspace) == len(tight_subspace)
        npt.assert_allclose(
            np.array(list(subspace.cutoffs.values())),
            np.array(list(tight_subspace.cutoffs.values())),
        )


def test_orbits(cluster_subspace):
    # test that all orbits generated are unique
    assert len(cluster_subspace) == cluster_subspace.num_corr_functions
    assert len(cluster_subspace.orbits) + 1 == cluster_subspace.num_orbits

    for o1, o2 in combinations(cluster_subspace.orbits, 2):
        assert o1 != o2


def test_cutoffs(cluster_subspace, cluster_cutoffs):
    for s, c in cluster_subspace.cutoffs.items():
        assert cluster_cutoffs[s] >= c


def test_orbits_from_cutoffs(cluster_subspace, cluster_cutoffs):
    # Get all of them
    max_cutoff = max(cluster_cutoffs.values())
    assert all(
        o1 == o2
        for o1, o2 in zip(
            cluster_subspace.orbits, cluster_subspace.orbits_from_cutoffs(max_cutoff)
        )
    )
    for upper, lower in ((5, 0), (6, 3), (5, 2)):
        orbs = cluster_subspace.orbits_from_cutoffs(upper, lower)
        assert len(orbs) < len(cluster_subspace.orbits)
        assert all(lower <= o.base_cluster.diameter <= upper for o in orbs)

    # Test with dict
    upper = {2: 4.5, 3: 3.5}
    orbs = cluster_subspace.orbits_from_cutoffs(upper)
    assert len(orbs) < len(cluster_subspace.orbits)
    assert all(
        o.base_cluster.diameter <= upper[2] for o in orbs if len(o.base_cluster) == 2
    )
    assert all(
        o.base_cluster.diameter <= upper[3] for o in orbs if len(o.base_cluster) == 3
    )

    # Test for only pairs
    upper = {2: 4.5}
    orbs = cluster_subspace.orbits_from_cutoffs(upper)
    assert len(orbs) < len(cluster_subspace.orbits)
    assert all(
        o.base_cluster.diameter <= upper[2] for o in orbs if len(o.base_cluster) == 2
    )
    assert all(len(o.base_cluster) == 2 for o in orbs)

    # bad cuttoffs
    assert len(cluster_subspace.orbits_from_cutoffs(2, 4)) == 0


def test_functions_inds_by_size(cluster_subspace):
    indices = cluster_subspace.function_inds_by_size
    # check that all orbit functions are in there...
    assert sum(len(i) for i in indices.values()) == len(cluster_subspace) - 1
    fun_orb_ids = cluster_subspace.function_orbit_ids
    # Now check sizes are correct.
    for s, inds in indices.items():
        assert all(
            s == len(cluster_subspace.orbits[fun_orb_ids[i] - 1].base_cluster)
            for i in inds
        )


def test_functions_inds_by_cutoffs(cluster_subspace):
    indices = cluster_subspace.function_inds_from_cutoffs(6)
    # check that all of them are in there.
    assert len(indices) == len(cluster_subspace) - 1
    fun_orb_ids = cluster_subspace.function_orbit_ids
    for upper, lower in ((4, 0), (5, 3), (3, 1)):
        indices = cluster_subspace.function_inds_from_cutoffs(upper, lower)
        assert len(indices) < len(cluster_subspace)
        assert all(
            lower
            <= cluster_subspace.orbits[fun_orb_ids[i] - 1].base_cluster.diameter
            <= upper
            for i in indices
        )


@pytest.mark.parametrize("orthonormal", [(True, False)])
def test_site_bases(cluster_subspace, basis_name, orthonormal):
    subspace = cluster_subspace.copy()  # copy it to keep original state
    subspace.change_site_bases(basis_name, orthonormal=orthonormal)
    if orthonormal:
        assert subspace.basis_orthogonal
        assert subspace.basis_orthonormal

    structure = gen_random_structure(subspace.structure)
    if cluster_subspace.basis_type == subspace.basis_type and not orthonormal:
        npt.assert_array_almost_equal(
            subspace.corr_from_structure(structure),
            cluster_subspace.corr_from_structure(structure),
        )
    else:
        assert not np.allclose(
            subspace.corr_from_structure(structure),
            cluster_subspace.corr_from_structure(structure),
        )


# TODO These can probably be improved to check odd and specific cases we want
#  to watch out for
def test_supercell_matrix_from_structure(cluster_subspace, rng):
    # Simple scaling
    supercell = cluster_subspace.structure.copy()
    supercell.make_supercell(2)
    sc_matrix = cluster_subspace.scmatrix_from_structure(supercell)
    assert np.linalg.det(sc_matrix) == pytest.approx(8)

    # A more complex supercell_structure
    m = np.array([[0, 5, 3], [-2, 0, 2], [-2, 4, 3]])
    supercell = cluster_subspace.structure.copy()
    supercell.make_supercell(m)

    sc_matrix = cluster_subspace.scmatrix_from_structure(supercell)
    assert np.linalg.det(sc_matrix) == pytest.approx(abs(np.linalg.det(m)))

    # Test a slightly distorted structure
    supercell = cluster_subspace.structure.copy()
    # up to 2% strain
    supercell.apply_strain(rng.uniform(-0.02, 0.02, size=3))
    supercell.make_supercell(2)
    sc_matrix = cluster_subspace.scmatrix_from_structure(supercell)
    assert np.linalg.det(sc_matrix) == pytest.approx(8)


def test_refine_structure(cluster_subspace, rng):
    supercell = cluster_subspace.structure.copy()
    supercell.make_supercell(3)
    structure = gen_random_structure(cluster_subspace.structure, size=3)
    structure.apply_strain(rng.uniform(-0.01, 0.01, size=3))

    #  TODO this sometimes fails because sc_matrix is not found!!!
    try:
        refined_structure = cluster_subspace.refine_structure(structure)
    except StructureMatchError:
        warnings.warn(
            "StructureMatchError was raised when testing refined structures"
            f" for testing structure {cluster_subspace.structure}",
            RuntimeWarning,
        )
        return

    assert not np.allclose(  # check that distorted structure is not equivalent
        supercell.lattice.parameters, structure.lattice.parameters
    )
    npt.assert_allclose(
        supercell.lattice.parameters, refined_structure.lattice.parameters
    )
    npt.assert_array_almost_equal(
        cluster_subspace.corr_from_structure(structure),
        cluster_subspace.corr_from_structure(refined_structure),
    )


def test_remove_orbits(cluster_subspace, rng):
    subspace = cluster_subspace.copy()  # make copy
    remove_num = rng.integers(2, subspace.num_orbits - 1)
    ids_to_remove = rng.choice(
        range(1, subspace.num_orbits), size=remove_num, replace=False
    )
    subspace.remove_orbits(ids_to_remove)

    assert len(subspace.orbits) == len(cluster_subspace.orbits) - remove_num
    assert subspace.num_orbits == cluster_subspace.num_orbits - remove_num

    for i, orbit in enumerate(cluster_subspace.orbits):
        if i + 1 in ids_to_remove:
            assert orbit not in subspace.orbits
        else:
            assert orbit in subspace.orbits

    corr_inds = [
        i
        for i in range(len(cluster_subspace))
        if cluster_subspace.function_orbit_ids[i] not in ids_to_remove
    ]
    structure = gen_random_structure(subspace.structure, size=2)
    npt.assert_allclose(
        cluster_subspace.corr_from_structure(structure)[corr_inds],
        subspace.corr_from_structure(structure),
    )

    with pytest.raises(ValueError):
        subspace.remove_orbits([-1])
    with pytest.raises(ValueError):
        subspace.remove_orbits([subspace.num_orbits + 1])
    with pytest.raises(ValueError):
        subspace.remove_orbits([0])


def test_remove_corr_functions(cluster_subspace, rng):
    subspace = cluster_subspace.copy()  # make copy
    remove_num = rng.integers(2, len(subspace) - 1)
    ids_to_remove = rng.choice(range(1, len(subspace)), size=remove_num, replace=False)
    subspace.remove_corr_functions(ids_to_remove)

    assert len(subspace) == len(cluster_subspace) - remove_num
    assert (
        subspace.num_corr_functions == cluster_subspace.num_corr_functions - remove_num
    )

    corr_inds = [i for i in range(len(cluster_subspace)) if i not in ids_to_remove]
    structure = gen_random_structure(subspace.structure, size=2)
    npt.assert_allclose(
        cluster_subspace.corr_from_structure(structure)[corr_inds],
        subspace.corr_from_structure(structure),
    )
    with pytest.warns(UserWarning):
        bid = subspace.orbits[-1].bit_id
        ids = list(range(bid, bid + len(subspace.orbits[-1])))
        subspace.remove_corr_functions(ids)


def test_orbit_mappings(cluster_subspace, supercell_matrix):
    # check that all supercell_structure index groups map to the correct
    # primitive cell sites, and check that max distance under supercell
    # structure pbc is less than the max distance without pbc

    # sc_matrix = np.array([[2, 0, 0], [0, 2, 0], [0, 1, 1]])
    supercell_struct = cluster_subspace.structure.copy()
    supercell_struct.make_supercell(supercell_matrix)
    fcoords = np.array(supercell_struct.frac_coords)

    for orb, inds in zip(
        cluster_subspace.orbits,
        cluster_subspace.supercell_orbit_mappings(supercell_matrix),
    ):
        for x in inds:
            pbc_radius = np.max(
                supercell_struct.lattice.get_all_distances(fcoords[x], fcoords[x])
            )
            # primitive cell fractional coordinates
            new_fc = np.dot(fcoords[x], supercell_matrix)
            assert orb.base_cluster.diameter + 1e-7 > pbc_radius
            found = False
            for equiv in orb.clusters:
                if is_coord_subset_pbc(equiv.frac_coords, new_fc, atol=SITE_TOL):
                    found = True
                    break
            assert found

    # check that the matrix was cached
    m_hash = tuple(sorted(tuple(s) for s in supercell_matrix))
    assert cluster_subspace._supercell_orb_inds[
        m_hash
    ] is cluster_subspace.supercell_orbit_mappings(supercell_matrix)


def test_periodicity_and_symmetry(cluster_subspace, supercell_matrix):

    structure = gen_random_structure(cluster_subspace.structure, size=2)
    larger_structure = structure.copy()
    larger_structure.make_supercell(supercell_matrix)

    corr = cluster_subspace.corr_from_structure(structure)

    larger_scmatrix = supercell_matrix @ np.eye(3) * 2
    npt.assert_allclose(
        corr,
        cluster_subspace.corr_from_structure(
            larger_structure, scmatrix=larger_scmatrix
        ),
    )
    # Sometimes when supercell_matrix is very skewed, you should provide it.
    # Structure matcher is not good at finding very off-diagonal sc matrices.

    cm = OrderDisorderElementComparator()
    sm = StructureMatcher(allow_subset=True, comparator=cm, scale=True)

    def apply_operation(op, s):
        """Apply on fractional coordinates only."""
        return Structure(
            s.lattice, [st.species for st in s], op.operate_multi(s.frac_coords)
        )

    for symop in cluster_subspace.symops:
        # Be very careful with symop formats, whether they are fractional space
        # ops or not. By default, SpaceGroupAnalyzer gives fractional format,
        # while PointGroupAnalyzer gives cartesian format!
        prim = cluster_subspace.structure
        prim_op = apply_operation(symop, prim)
        # print("op:", symop)
        # print("prim:\n", prim)
        # print("prim_op:\n", prim_op)
        assert sm.fit(prim, prim_op)

        structure_op = apply_operation(symop, structure)
        npt.assert_allclose(corr, cluster_subspace.corr_from_structure(structure_op))


<<<<<<< HEAD
def test_equality(single_subspace):
=======
def test_equality(single_subspace, rng):
>>>>>>> c9506ba2
    subspace = single_subspace.copy()
    assert subspace == single_subspace
    subspace.change_site_bases("legendre")
    assert subspace == single_subspace
<<<<<<< HEAD
    rng = np.random.default_rng()
=======
>>>>>>> c9506ba2
    subspace.remove_orbits(rng.choice(range(1, subspace.num_orbits), 2))
    assert subspace != single_subspace


<<<<<<< HEAD
def test_contains(single_subspace):
=======
def test_contains(single_subspace, rng):
>>>>>>> c9506ba2
    for orbit in single_subspace.orbits:
        assert orbit in single_subspace

    subspace = single_subspace.copy()
<<<<<<< HEAD
    rng = np.random.default_rng()
=======
>>>>>>> c9506ba2
    orb_ids = rng.choice(range(1, subspace.num_orbits), 2)
    subspace.remove_orbits(orb_ids)
    for i, orbit in enumerate(single_subspace.orbits):
        if i + 1 in orb_ids:
            assert orbit not in subspace
        else:
            assert orbit in subspace


<<<<<<< HEAD
def test_msonable(cluster_subspace_ewald):
=======
def test_msonable(cluster_subspace_ewald, rng):
>>>>>>> c9506ba2
    # force caching some orb indices for a few random structures
    _ = repr(cluster_subspace_ewald)  # can probably do better testing than this...
    _ = str(cluster_subspace_ewald)

    for _ in range(2):
        size = rng.integers(1, 4)
        s = gen_random_structure(cluster_subspace_ewald.structure, size=size)
        _ = cluster_subspace_ewald.corr_from_structure(s)

    assert_msonable(cluster_subspace_ewald)

    subspace = ClusterSubspace.from_dict(cluster_subspace_ewald.as_dict())
    for key in cluster_subspace_ewald._supercell_orb_inds.keys():
        for arr1, arr2 in zip(
            subspace._supercell_orb_inds[key],
            cluster_subspace_ewald._supercell_orb_inds[key],
        ):
            npt.assert_array_equal(arr1, arr2)

    assert len(cluster_subspace_ewald.external_terms) == len(subspace.external_terms)
    npt.assert_allclose(
        subspace.corr_from_structure(s), cluster_subspace_ewald.corr_from_structure(s)
    )


def test_potts_subspace(cluster_subspace, rng):
    potts_subspace = PottsSubspace.from_cutoffs(
        cluster_subspace.structure, cluster_subspace.cutoffs
    )
    assert len(potts_subspace.orbits) == len(cluster_subspace.orbits)

    # check sizes and bits included in each orbit
    for porbit, corbit in zip(potts_subspace.orbits, cluster_subspace.orbits):
        assert len(porbit.site_spaces) == len(corbit.site_spaces)
        assert len(porbit.site_bases) == len(corbit.site_bases)
        assert len(porbit.bit_combos) > len(corbit.bit_combos)

        for i, site_space in enumerate(porbit.site_spaces):
            bits_i = np.concatenate([b[:, i] for b in porbit.bit_combos])
            assert all(j in bits_i for j in site_space.codes)

    # check decorations
    for _ in range(10):
        i = rng.choice(range(1, potts_subspace.num_corr_functions))
        o_id = potts_subspace.function_orbit_ids[i]
        orbit = potts_subspace.orbits[o_id - 1]
        fdeco = potts_subspace.get_function_decoration(i)
        odeco = potts_subspace.get_orbit_decorations(o_id)
        assert fdeco == odeco[i - orbit.bit_id]
        assert all(  # all decorations include valid species
            deco[i] in species
            for deco in fdeco
            for i, species in enumerate(orbit.site_spaces)
        )

    # test removing last bit combo
    potts_subspace1 = PottsSubspace.from_cutoffs(
        cluster_subspace.structure, cluster_subspace.cutoffs, remove_last_cluster=True
    )
    for o1, o2 in zip(potts_subspace.orbits, potts_subspace1.orbits):
        assert len(o1) - 1 == len(o2)

    assert_msonable(potts_subspace)


def test_invert_mapping_table():
    forward = [[], [], [1], [1], [1], [2, 4], [3, 4], [2, 3], [5, 6, 7]]
    backward = [[], [2, 3, 4], [5, 7], [6, 7], [5, 6], [8], [8], [8], []]

    forward_invert = [sorted(sub) for sub in invert_mapping(forward)]
    backward_invert = [sorted(sub) for sub in invert_mapping(backward)]

    assert forward_invert == backward
    assert backward_invert == forward


def test_get_complete_mapping():
    forward = [[], [], [1], [1], [1], [2, 4], [3, 4], [2, 3], [5, 6, 7]]
    backward = [[], [2, 3, 4], [5, 7], [6, 7], [5, 6], [8], [8], [8], []]

    forward_full = [
        [],
        [],
        [1],
        [1],
        [1],
        [1, 2, 4],
        [1, 3, 4],
        [1, 2, 3],
        [1, 2, 3, 4, 5, 6, 7],
    ]
    backward_full = [
        [],
        [2, 3, 4, 5, 6, 7, 8],
        [5, 7, 8],
        [6, 7, 8],
        [5, 6, 8],
        [8],
        [8],
        [8],
        [],
    ]

    forward_comp = [sorted(sub) for sub in get_complete_mapping(forward)]
    backward_comp = [sorted(sub) for sub in get_complete_mapping(backward)]

    assert forward_comp == forward_full
    assert backward_comp == backward_full


# fixed tests for LiCaBr structure
def test_numbers_fixed(single_subspace):
    # Test the total generated orbits, orderings and clusters are
    # as expected.
    assert single_subspace.num_orbits == 27
    assert single_subspace.num_corr_functions == 124
    assert single_subspace.num_clusters == 377


def test_func_orbit_ids_fixed(single_subspace):
    assert len(single_subspace.function_orbit_ids) == 124
    assert len(set(single_subspace.function_orbit_ids)) == 27


def test_function_hierarchy_fixed(single_subspace):
    hierarchy = single_subspace.function_hierarchy()
    assert sorted(hierarchy[0]) == []
    assert sorted(hierarchy[-1]) == [17, 21]
    assert sorted(hierarchy[15]) == []
    assert sorted(hierarchy[35]) == [5, 7, 10]
    assert sorted(hierarchy[55]) == [6, 8, 13]
    assert sorted(hierarchy[75]) == [7, 16, 21]
    assert sorted(hierarchy[95]) == [9, 19]
    assert sorted(hierarchy[115]) == [13, 19, 21]


def test_orbit_hierarchy_fixed(single_subspace):
    hierarchy = single_subspace.orbit_hierarchy()
    assert sorted(hierarchy[0]) == []  # empty
    assert sorted(hierarchy[1]) == []  # point
    assert sorted(hierarchy[3]) == [1, 2]  # distinct site pair
    assert sorted(hierarchy[4]) == [1]  # same site pair
    assert sorted(hierarchy[15]) == [3, 5]  # triplet
    assert sorted(hierarchy[-1]) == [6, 7]


def test_corr_from_structure(single_subspace, rng):
    structure = Structure(
        single_subspace.structure.lattice,
        [
            "Li+",
        ]
        * 2
        + ["Ca+"]
        + ["Br-"],
        single_subspace.structure.frac_coords,
    )
    corr = single_subspace.corr_from_structure(structure)
    assert len(corr) == single_subspace.num_corr_functions + len(
        single_subspace.external_terms
    )
    assert corr[0] == 1

    cs = ClusterSubspace.from_cutoffs(
        single_subspace.structure, {2: 5}, basis="indicator"
    )

    # make an ordered supercell_structure
    s = single_subspace.structure.copy()
    s.make_supercell([2, 1, 1])
    species = ("Li+", "Ca+", "Li+", "Ca+", "Br-", "Br-")
    coords = (
        (0.125, 0.25, 0.25),
        (0.625, 0.25, 0.25),
        (0.375, 0.75, 0.75),
        (0.25, 0.5, 0.5),
        (0, 0, 0),
        (0.5, 0, 0),
    )
    s = Structure(s.lattice, species, coords)
    assert len(cs.corr_from_structure(s)) == 22

    expected = [
        1,
        0.5,
        0.25,
        0,
        0.5,
        0,
        0.375,
        0,
        0.0625,
        0.25,
        0.125,
        0,
        0.25,
        0.125,
        0.125,
        0,
        0,
        0.25,
        0,
        0.125,
        0,
        0.1875,
    ]
    npt.assert_allclose(cs.corr_from_structure(s), expected)

    # Test occu_from_structure
    occu = [
        Vacancy(),
        Species("Li", 1),
        Species("Ca", 1),
        Species("Li", 1),
        Vacancy(),
        Species("Ca", 1),
        Species("Br", -1),
        Species("Br", -1),
    ]
    assert all(s1 == s2 for s1, s2 in zip(occu, cs.occupancy_from_structure(s)))

    # shuffle sites and check correlation still works
    for _ in range(10):
        rng.shuffle(s)
        npt.assert_allclose(cs.corr_from_structure(s), expected)


def test_periodicity(single_subspace):
    # Check to see if a supercell of a smaller structure gives the same corr
    m = np.array([[2, 0, 0], [0, 2, 0], [0, 1, 1]])
    supercell = single_subspace.structure.copy()
    supercell.make_supercell(m)
    s = Structure(
        supercell.lattice,
        ["Ca+", "Li+", "Li+", "Br-", "Br-", "Br-", "Br-"],
        [
            [0.125, 1, 0.25],
            [0.125, 0.5, 0.25],
            [0.375, 0.5, 0.75],
            [0, 0, 0],
            [0, 0.5, 1],
            [0.5, 1, 0],
            [0.5, 0.5, 0],
        ],
    )
    a = single_subspace.corr_from_structure(s)
    s.make_supercell([2, 1, 1])
    b = single_subspace.corr_from_structure(s)
    npt.assert_allclose(a, b)


def _encode_occu(occu, bits):
    return np.array([bit.index(sp) for sp, bit in zip(occu, bits)])


def test_vs_CASM_pairs(single_structure):
    species = [{"Li+": 0.1}] * 3 + ["Br-"]
    coords = ((0.25, 0.25, 0.25), (0.75, 0.75, 0.75), (0.5, 0.5, 0.5), (0, 0, 0))
    structure = Structure(single_structure.lattice, species, coords)
    cs = ClusterSubspace.from_cutoffs(structure, {2: 6}, basis="indicator")

    spaces = get_allowed_species(structure)
    m = [[1, 0, 0], [0, 1, 0], [0, 0, 1]]
    orbit_list = [
        (
            orbit.bit_id,
            orbit.flat_tensor_indices,
            orbit.flat_correlation_tensors,
            cluster_indices,
        )
        for orbit, cluster_indices in zip(cs.orbits, cs.supercell_orbit_mappings(m))
    ]

    # last two clusters are switched from CASM output (occupancy basis)
    # all_li (ignore casm point term)
    occu = _encode_occu([Species("Li", 1), Species("Li", 1), Species("Li", 1)], spaces)
    corr = corr_from_occupancy(occu, cs.num_corr_functions, orbit_list)
    npt.assert_allclose(corr, np.array([1] * 12))

    # all_vacancy
    occu = _encode_occu([Vacancy(), Vacancy(), Vacancy()], spaces)
    corr = corr_from_occupancy(occu, cs.num_corr_functions, orbit_list)
    npt.assert_allclose(corr, np.array([1] + [0] * 11))
    # octahedral
    occu = _encode_occu([Vacancy(), Vacancy(), Species("Li", 1)], spaces)
    corr = corr_from_occupancy(occu, cs.num_corr_functions, orbit_list)
    npt.assert_allclose(corr, [1, 0, 1, 0, 0, 0, 1, 0, 0, 0, 0, 1])
    # tetrahedral
    occu = _encode_occu([Species("Li", 1), Species("Li", 1), Vacancy()], spaces)
    corr = corr_from_occupancy(occu, cs.num_corr_functions, orbit_list)
    npt.assert_allclose(corr, [1, 1, 0, 0, 1, 1, 0, 0, 1, 1, 1, 0])
    # mixed
    occu = _encode_occu([Species("Li", 1), Vacancy(), Species("Li", 1)], spaces)
    corr = corr_from_occupancy(occu, cs.num_corr_functions, orbit_list)
    npt.assert_allclose(corr, [1, 0.5, 1, 0.5, 0, 0.5, 1, 0.5, 0, 0, 0.5, 1])
    # single_tet
    occu = _encode_occu([Species("Li", 1), Vacancy(), Vacancy()], spaces)
    corr = corr_from_occupancy(occu, cs.num_corr_functions, orbit_list)
    npt.assert_allclose(corr, [1, 0.5, 0, 0, 0, 0.5, 0, 0, 0, 0, 0.5, 0])


def test_vs_CASM_triplets(single_structure):
    """
    Test vs casm generated correlation with occupancy basis.
    """
    species = [{"Li+": 0.1}] * 3 + ["Br-"]
    coords = ((0.25, 0.25, 0.25), (0.75, 0.75, 0.75), (0.5, 0.5, 0.5), (0, 0, 0))
    structure = Structure(single_structure.lattice, species, coords)
    cs = ClusterSubspace.from_cutoffs(structure, {2: 6, 3: 4.5}, basis="indicator")
    spaces = get_allowed_species(structure)
    m = [[1, 0, 0], [0, 1, 0], [0, 0, 1]]

    orbit_list = [
        (
            orbit.bit_id,
            orbit.flat_tensor_indices,
            orbit.flat_correlation_tensors,
            cluster_indices,
        )
        for orbit, cluster_indices in zip(cs.orbits, cs.supercell_orbit_mappings(m))
    ]
    # last two pair terms are switched from CASM output (occupancy basis)
    # all_vacancy (ignore casm point term)
    occu = _encode_occu([Vacancy(), Vacancy(), Vacancy()], spaces)
    corr = corr_from_occupancy(occu, cs.num_corr_functions, orbit_list)
    npt.assert_allclose(corr, np.array([1] + [0] * 18))
    # all Li
    occu = _encode_occu([Species("Li", 1), Species("Li", 1), Species("Li", 1)], spaces)
    corr = corr_from_occupancy(occu, cs.num_corr_functions, orbit_list)
    npt.assert_allclose(corr, np.array([1] * 19))
    # octahedral
    occu = _encode_occu([Vacancy(), Vacancy(), Species("Li", 1)], spaces)
    corr = corr_from_occupancy(occu, cs.num_corr_functions, orbit_list)
    npt.assert_allclose(corr, [1, 0, 1, 0, 0, 0, 1, 0, 0, 0, 0, 1, 0, 0, 0, 0, 0, 0, 1])

    # tetrahedral
    occu = _encode_occu([Species("Li", 1), Species("Li", 1), Vacancy()], spaces)
    corr = corr_from_occupancy(occu, cs.num_corr_functions, orbit_list)
    npt.assert_allclose(corr, [1, 1, 0, 0, 1, 1, 0, 0, 1, 1, 1, 0, 0, 1, 0, 0, 1, 1, 0])
    # mixed
    occu = _encode_occu([Species("Li", 1), Vacancy(), Species("Li", 1)], spaces)
    corr = corr_from_occupancy(occu, cs.num_corr_functions, orbit_list)
    npt.assert_allclose(
        corr,
        [1, 0.5, 1, 0.5, 0, 0.5, 1, 0.5, 0, 0, 0.5, 1, 0, 0, 0.5, 0.5, 0.5, 0.5, 1],
    )
    # single_tet
    occu = _encode_occu([Species("Li", 1), Vacancy(), Vacancy()], spaces)
    corr = corr_from_occupancy(occu, cs.num_corr_functions, orbit_list)
    npt.assert_allclose(
        corr, [1, 0.5, 0, 0, 0, 0.5, 0, 0, 0, 0, 0.5, 0, 0, 0, 0, 0, 0.5, 0.5, 0]
    )


def test_vs_CASM_multicomp(single_structure):
    cs = ClusterSubspace.from_cutoffs(single_structure, {2: 5}, basis="indicator")
    m = [[1, 0, 0], [0, 1, 0], [0, 0, 1]]
    spaces = get_allowed_species(single_structure)
    orbit_list = [
        (
            orbit.bit_id,
            orbit.flat_tensor_indices,
            orbit.flat_correlation_tensors,
            cluster_indices,
        )
        for orbit, cluster_indices in zip(cs.orbits, cs.supercell_orbit_mappings(m))
    ]
    # mixed
    occu = _encode_occu([Vacancy(), Species("Li", 1), Species("Li", 1)], spaces)
    corr = corr_from_occupancy(occu, cs.num_corr_functions, orbit_list)
    npt.assert_allclose(
        corr, [1, 0.5, 0, 1, 0, 0.5, 0, 0, 0, 0, 0, 0, 0.5, 0, 0, 1, 0, 0, 0.5, 0, 0, 0]
    )

    # Li-tet Ca-oct
    occu = _encode_occu([Vacancy(), Species("Li", 1), Species("Ca", 1)], spaces)
    corr = corr_from_occupancy(occu, cs.num_corr_functions, orbit_list)
    npt.assert_allclose(
        corr, [1, 0.5, 0, 0, 1, 0, 0.5, 0, 0, 0, 0, 0, 0.5, 0, 0, 0, 0, 1, 0, 0.5, 0, 0]
    )<|MERGE_RESOLUTION|>--- conflicted
+++ resolved
@@ -328,36 +328,20 @@
         npt.assert_allclose(corr, cluster_subspace.corr_from_structure(structure_op))
 
 
-<<<<<<< HEAD
-def test_equality(single_subspace):
-=======
 def test_equality(single_subspace, rng):
->>>>>>> c9506ba2
     subspace = single_subspace.copy()
     assert subspace == single_subspace
     subspace.change_site_bases("legendre")
     assert subspace == single_subspace
-<<<<<<< HEAD
-    rng = np.random.default_rng()
-=======
->>>>>>> c9506ba2
     subspace.remove_orbits(rng.choice(range(1, subspace.num_orbits), 2))
     assert subspace != single_subspace
 
 
-<<<<<<< HEAD
-def test_contains(single_subspace):
-=======
 def test_contains(single_subspace, rng):
->>>>>>> c9506ba2
     for orbit in single_subspace.orbits:
         assert orbit in single_subspace
 
     subspace = single_subspace.copy()
-<<<<<<< HEAD
-    rng = np.random.default_rng()
-=======
->>>>>>> c9506ba2
     orb_ids = rng.choice(range(1, subspace.num_orbits), 2)
     subspace.remove_orbits(orb_ids)
     for i, orbit in enumerate(single_subspace.orbits):
@@ -367,11 +351,7 @@
             assert orbit in subspace
 
 
-<<<<<<< HEAD
-def test_msonable(cluster_subspace_ewald):
-=======
 def test_msonable(cluster_subspace_ewald, rng):
->>>>>>> c9506ba2
     # force caching some orb indices for a few random structures
     _ = repr(cluster_subspace_ewald)  # can probably do better testing than this...
     _ = str(cluster_subspace_ewald)
