from collections import OrderedDict

import numpy as np
import numpy.testing as npt
import pytest
from numpy.polynomial.chebyshev import chebval
from numpy.polynomial.legendre import legval
from pymatgen.core import Composition

<<<<<<< HEAD
import smol.cofe.space._basis as basis
from smol._utils import get_subclasses
from smol.cofe.space import domain
=======
from smol.cofe.space import basis, domain
from smol.utils.class_utils import get_subclasses
>>>>>>> c7ccb162
from tests.utils import assert_msonable

pytestmark = pytest.mark.filterwarnings("ignore:The measure given does not sum to 1.")
basis_iterators = list(get_subclasses(basis.BasisIterator).values())


@pytest.fixture(params=[True, False], scope="module")
def site_space(expansion_structure, request):
    spaces = domain.get_site_spaces(expansion_structure, include_measure=request.param)
    return spaces[0]


@pytest.fixture(params=basis_iterators)
def standard_basis(site_space, request):
    species = tuple(site_space.keys())
    return basis.StandardBasis(site_space, request.param(species))


@pytest.mark.parametrize("basis_iterator_cls", basis_iterators)
def test_basis_measure_raise(basis_iterator_cls):
    comp = Composition((("A", 0.25), ("B", 0.25), ("C", 0.8), ("D", 0.25)))
    with pytest.raises(ValueError):
        space = domain.SiteSpace(comp)
        species = tuple(space.keys())
        basis.StandardBasis(space, basis_iterator_cls(species))


@pytest.mark.parametrize("basis_iterator_cls", basis_iterators)
def test_constructor(basis_iterator_cls):
    species = OrderedDict({"A": 1, "B": 2, "C": 1})
    basis_iter = basis_iterator_cls(tuple(species.keys()))
    with pytest.warns(RuntimeWarning):
        basis.StandardBasis(species, basis_iter)

    species = OrderedDict({"A": 0.1, "B": 0.1, "C": 0.1})
    basis_iter = basis.SinusoidIterator(tuple(species.keys()))

    with pytest.warns(RuntimeWarning):
        basis.StandardBasis(species, basis_iter)
    basis_iter = basis_iterator_cls(tuple(species.keys())[:-1])

    with pytest.raises(ValueError):
        basis.StandardBasis(species, basis_iter)


@pytest.mark.parametrize("basis_iterator_cls", basis_iterators)
def test_msonable(site_space, basis_iterator_cls):
    species = tuple(site_space.keys())
    b = basis.StandardBasis(site_space, basis_iterator_cls(species))
    assert_msonable(b)
    b1 = basis.StandardBasis.from_dict(b.as_dict())
    assert b.is_orthogonal == b1.is_orthogonal
    assert b.is_orthonormal == b1.is_orthonormal
    npt.assert_array_equal(b.function_array, b1.function_array)
    npt.assert_array_equal(b.orthonormalization_array, b1.orthonormalization_array)

    b.orthonormalize()
    b1 = basis.StandardBasis.from_dict(b.as_dict())
    assert b1.is_orthogonal
    assert b1.is_orthonormal
    npt.assert_array_equal(b.function_array, b1.function_array)
    npt.assert_array_equal(b.orthonormalization_array, b1.orthonormalization_array)


def test_standard_basis(standard_basis):
    site_space = standard_basis.site_space
    measure = list(standard_basis.measure_vector)
    assert measure == list(site_space.values())

    original = standard_basis._f_array.copy()
    standard_basis.orthonormalize()
    assert standard_basis.is_orthonormal
    assert np.allclose(standard_basis._r_array @ standard_basis._f_array, original)


def test_rotate(standard_basis, rng):
    f_array = standard_basis._f_array.copy()
    theta = np.pi / rng.integers(2, 10)

    # catch and test non-uniform measures
    if not np.allclose(standard_basis.measure_vector[0], standard_basis.measure_vector):
        with pytest.warns(UserWarning):
            standard_basis.rotate(theta)
        return

    if standard_basis.is_orthogonal:
        standard_basis.rotate(theta)
        assert standard_basis.is_orthogonal
        # if orthogonal all inner products should match!
        npt.assert_array_almost_equal(
            f_array @ f_array.T, standard_basis._f_array @ standard_basis._f_array.T
        )
        npt.assert_array_almost_equal(
            standard_basis._f_array[0], np.ones(len(standard_basis.site_space))
        )
        if len(standard_basis.site_space) == 2:  # rotation is * -1
            npt.assert_array_almost_equal(standard_basis._f_array[1], -1 * f_array[1])
        else:
            npt.assert_almost_equal(
                np.arccos(
                    np.dot(standard_basis._f_array[1], f_array[1])
                    / (
                        np.linalg.norm(standard_basis._f_array[1])
                        * np.linalg.norm(f_array[1])
                    )
                ),
                theta,
            )
        standard_basis.rotate(-theta)
        npt.assert_array_almost_equal(f_array, standard_basis._f_array)
        standard_basis.orthonormalize()
        assert standard_basis.is_orthonormal
        standard_basis.rotate(theta)
        assert standard_basis.is_orthonormal

        if len(standard_basis.site_space) > 2:
            with pytest.raises(ValueError):
                standard_basis.rotate(theta, 0, 0)

            with pytest.raises(ValueError):
                standard_basis.rotate(theta, len(standard_basis.site_space))
            with pytest.raises(ValueError):
                standard_basis.rotate(theta, 0, len(standard_basis.site_space))

        comp = Composition((("A", 0.2), ("B", 0.2), ("C", 0.3), ("D", 0.3)))
        b = basis.basis_factory("sinusoid", domain.SiteSpace(comp))
        with pytest.warns(UserWarning):
            b.rotate(theta)
    else:
        with pytest.raises(RuntimeError):
            standard_basis.rotate(theta)


# basis specific tests
def test_indicator_basis(site_space):
    species = tuple(site_space.keys())
    b = basis.StandardBasis(site_space, basis.IndicatorIterator(species))
    assert not b.is_orthogonal

    # test evaluation of basis functions
    n = len(site_space) - 1
    for i in range(n):
        assert b.function_array[i, i] == 1

    original = b._f_array.copy()
    b.orthonormalize()
    assert b.is_orthonormal
    npt.assert_allclose(b._r_array @ b._f_array, original, atol=5e-16)


def test_sinusoid_basis(site_space):
    species = tuple(site_space.keys())
    b = basis.StandardBasis(site_space, basis.SinusoidIterator(species))

    # ortho only holds for uniform measure
    if np.allclose(b.measure_vector[0], b.measure_vector):
        assert b.is_orthogonal

        if len(site_space) == 2:
            assert b.is_orthonormal
        else:
            assert not b.is_orthonormal

    # test evaluation of basis functions
    m = len(site_space)
    for n in range(1, len(site_space)):
        a = -(-n // 2)
        f = (
            lambda s: -np.sin(2 * np.pi * a * s / m)
            if n % 2 == 0
            else -np.cos(2 * np.pi * a * s / m)
        )
        for i, _ in enumerate(site_space):
            npt.assert_almost_equal(b.function_array[n - 1, i], f(i))

    original = b._f_array.copy()
    b.orthonormalize()
    assert b.is_orthonormal
    npt.assert_allclose(b._r_array @ b._f_array, original, atol=1e-15)


def test_chebyshev_basis(site_space):
    species = tuple(site_space.keys())
    b = basis.StandardBasis(site_space, basis.ChebyshevIterator(species))
    if len(site_space) == 2:
        assert b.is_orthogonal
    else:
        assert not b.is_orthogonal

    # test evaluation of basis functions
    m, coeffs = len(site_space), [1]
    fun_range = np.linspace(-1, 1, m)
    for n in range(m - 1):
        coeffs.append(0)
        for sp, x in enumerate(fun_range):
            assert b.function_array[n, sp] == chebval(x, c=coeffs[::-1])
    b.orthonormalize()
    assert b.is_orthonormal


def test_legendre_basis(site_space):
    species = tuple(site_space.keys())
    b = basis.StandardBasis(site_space, basis.LegendreIterator(species))
    if len(site_space) == 2:
        assert b.is_orthogonal
    else:
        assert not b.is_orthogonal

    # test evaluation of basis functions
    m, coeffs = len(site_space), [1]
    fun_range = np.linspace(-1, 1, m)
    for n in range(m - 1):
        coeffs.append(0)
        for sp, x in enumerate(fun_range):
            assert b.function_array[n, sp] == legval(x, c=coeffs[::-1])

    b.orthonormalize()
    assert b.is_orthonormal<|MERGE_RESOLUTION|>--- conflicted
+++ resolved
@@ -7,14 +7,8 @@
 from numpy.polynomial.legendre import legval
 from pymatgen.core import Composition
 
-<<<<<<< HEAD
-import smol.cofe.space._basis as basis
-from smol._utils import get_subclasses
-from smol.cofe.space import domain
-=======
 from smol.cofe.space import basis, domain
 from smol.utils.class_utils import get_subclasses
->>>>>>> c7ccb162
 from tests.utils import assert_msonable
 
 pytestmark = pytest.mark.filterwarnings("ignore:The measure given does not sum to 1.")
