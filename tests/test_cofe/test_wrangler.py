import unittest
import json
from copy import deepcopy
<<<<<<< HEAD

=======
import random
>>>>>>> c6959286
import numpy as np
import numpy.testing as npt
from smol.cofe import StructureWrangler, ClusterSubspace
from smol.cofe.wrangling import weights_energy_above_hull, \
    weights_energy_above_composition
from smol.cofe.extern import EwaldTerm
from tests.data import lno_prim, lno_data


class TestStructureWrangler(unittest.TestCase):
    @classmethod
    def setUpClass(cls) -> None:
        cls.cs = ClusterSubspace.from_cutoffs(lno_prim, cutoffs={2: 5, 3: 4.1},
                                              ltol=0.15, stol=0.2,
                                              angle_tol=5, supercell_size='O2-')
        cls.sw = StructureWrangler(cls.cs)

    def setUp(self):
        self.sw.remove_all_data()
        for struct, energy in lno_data[:-1]:
            self.sw.add_data(struct, {'energy': energy},
                            weights={'random': 2.0})
        struct, energy = lno_data[-1]
        self.sw.add_data(struct, {'energy': energy}, weights={'random': 3.0})

    def test_data_indices(self):
        test = np.random.choice(range(self.sw.num_structures), 5)
        train = np.setdiff1d(range(self.sw.num_structures), test)
        self.sw.add_data_indices('test', test)
        self.sw.add_data_indices('train', train)
        self.assertTrue(all(key in self.sw.available_indices
                            for key in ['test', 'train']))
        self.assertRaises(ValueError, self.sw.add_data_indices,
                          'bla', [self.sw.num_structures, ])
        self.assertRaises(TypeError, self.sw.add_data_indices, 'foo', 77)

    def test_properties(self):
        self.assertEqual(self.sw.feature_matrix.shape,
                         (self.sw.num_structures, self.cs.num_corr_functions))
        self.assertEqual(len(self.sw.occupancy_strings),
                         self.sw.num_structures)
        num_prim_sits = len(self.cs.structure)
        for struct, occu, size in zip(self.sw.structures,
                                      self.sw.occupancy_strings,
                                      self.sw.sizes):
            self.assertTrue(len(struct) <= len(occu))  # < with vacancies
            self.assertTrue(size*num_prim_sits, len(occu))

    def test_get_gram_matrix(self):
        G = self.sw.get_gram_matrix()
        self.assertEqual(G.shape, 2*(self.sw.num_features, ))
        npt.assert_array_equal(G, G.T)
        npt.assert_array_almost_equal(np.ones(G.shape[0]), G.diagonal())

        rows = np.random.choice(range(self.sw.num_structures),
                                self.sw.num_structures - 2)
        cols = np.random.choice(range(self.sw.num_features),
                                self.sw.num_features - 4)
        G = self.sw.get_gram_matrix(rows=rows, cols=cols, normalize=False)
        self.assertEqual(G.shape, 2 * (self.sw.num_features - 4,))
        npt.assert_array_equal(G, G.T)
        self.assertFalse(np.allclose(np.ones(G.shape[0]), G.diagonal()))

    def test_matrix_properties(self):
        self.assertGreaterEqual(self.sw.get_condition_number(), 1)
        rows = np.random.choice(range(self.sw.num_structures), 16)
        cols = np.random.choice(range(self.sw.num_features), 10)
        self.assertGreaterEqual(self.sw.get_condition_number(), 1)
        self.assertGreaterEqual(self.sw.get_condition_number(rows, cols), 1)
        print(self.sw.feature_matrix.shape)
        self.assertGreaterEqual(self.sw.get_feature_matrix_rank(rows, cols),
                                self.sw.get_feature_matrix_rank(cols=cols[:-3]))

    def test_orbit_rank(self):
        for _ in range(10):
            oid = random.choice(range(1, len(self.cs.orbits) + 1))
            orb_size = self.cs.orbits[oid - 1]
            self.assertLessEqual(self.sw.get_feature_matrix_orbit_rank(oid),
                                 len(orb_size))

    def test_add_data(self):
        # Check that a structure that does not match raises error.
        self.assertRaises(Exception, self.sw.add_data, lno_data[0][0],
                          {'energy': 0}, raise_failed=True)
        self.assertWarns(UserWarning, self.sw.add_data, lno_data[0][0],
                         {'energy': 0})

        # Check data in setup was added correctly
        self.assertTrue(all(w == 2.0 for w in self.sw.get_weights('random')[:-1]))
        self.assertTrue(len(self.sw.get_weights('random')) == self.sw.num_structures)
        self.assertTrue(self.sw.get_weights('random')[-1] == 3.0)
        self.assertEqual(self.sw.available_properties, ['energy'])
        self.assertEqual(self.sw.available_weights, ['random'])

        # Check adding new properties
        self.assertRaises(AttributeError, self.sw.add_properties, 'test',
                          self.sw.sizes[:-2])
        self.sw.add_properties('normalized_energy',
                               self.sw.get_property_vector('energy', normalize=True))
        items = self.sw._items
        self.sw.remove_all_data()
        self.assertEqual(len(self.sw.structures), 0)

        # Test passing supercell matrices
        for item in items:
            self.sw.add_data(item['structure'], item['properties'],
                             supercell_matrix=item['scmatrix'])
        self.assertEqual(len(self.sw.structures), len(items))
        self.sw.remove_all_data()
        self.assertEqual(len(self.sw.structures), 0)

        # Test passing site mappings
        for item in items:
            self.sw.add_data(item['structure'], item['properties'],
                             site_mapping=item['mapping'])
        self.assertEqual(len(self.sw.structures), len(items))
        self.sw.remove_all_data()
        # test passing both
        for item in items:
            self.sw.add_data(item['structure'], item['properties'],
                             supercell_matrix=item['scmatrix'],
                             site_mapping=item['mapping'])
        self.assertEqual(len(self.sw.structures), len(items))
        
        # Add more properties to test removal
        self.sw.add_properties('normalized',
                               self.sw.get_property_vector('energy', normalize=True))
        self.sw.add_properties('normalized1',
                               self.sw.get_property_vector('energy', normalize=True))
        self.assertTrue(all(prop in ['energy', 'normalized_energy',
                                     'normalized', 'normalized1'] for
                            prop in self.sw.available_properties))
        self.sw.remove_properties('normalized_energy', 'normalized',
                                  'normalized1')
        self.assertEqual(self.sw.available_properties, ['energy'])
        self.assertWarns(RuntimeWarning, self.sw.remove_properties, 'blab')

    def test_append_data_items(self):
        items = self.sw._items
        self.sw.remove_all_data()
        self.assertEqual(len(self.sw.structures), 0)
        self.assertRaises(ValueError, self.sw.append_data_items, [{'b': 1}])
        data_items = []
        for item in items:
            data_items.append(self.sw.process_structure(item['structure'],
                                                        item['properties'],
                             supercell_matrix=item['scmatrix'],
                             site_mapping=item['mapping']))

        self.sw.append_data_items(data_items)
        self.assertEqual(len(self.sw.data_items), len(items))

    def test_remove_structure(self):
        total = len(self.sw.structures)
        s = self.sw.structures[np.random.randint(0, total)]
        self.sw.remove_structure(s)
        self.assertEqual(len(self.sw.structures), total - 1)
        self.assertRaises(ValueError, self.sw.remove_structure, s)

    def test_update_features(self):
        shape = self.sw.feature_matrix.shape
        self.cs.add_external_term(EwaldTerm())
        self.sw.update_features()
        self.assertEqual(shape[1] + 1, self.sw.feature_matrix.shape[1])

    def test_weights_e_above_comp(self):
        weights = weights_energy_above_composition(self.sw.structures,
                                                   self.sw.get_property_vector('energy', False),
                                                   temperature=1000)
        self.sw.add_weights('comp', weights)
        expected = np.array([0.85637358, 0.98816678, 1., 0.59209449, 1.,
                    0.92882071, 0.87907454, 0.94729315, 0.40490513, 0.82484222,
                    0.81578984, 1., 0.89615121, 0.92893004, 0.81650693,
                    0.6080223 , 0.94848913, 0.92135297, 0.92326977, 0.83995635,
                    1., 0.94663979, 1., 0.9414506, 1.])
        self.assertTrue(np.allclose(expected, self.sw.get_weights('comp')))
        sc_matrices = self.sw.supercell_matrices
        num_structs = self.sw.num_structures
        structures = self.sw.structures
        energies = self.sw.get_property_vector('energy')
        structures = self.sw.structures
        self.sw.remove_all_data()
        self.assertTrue(self.sw.num_structures == 0)
        for struct, energy, weight, matrix in zip(structures, energies,
                                                  weights, sc_matrices):
            self.sw.add_data(struct, {'energy': energy},
                             weights={'comp': weight}, supercell_matrix=matrix)
        self.assertEqual(num_structs, self.sw.num_structures)
        self.assertTrue(np.allclose(expected, self.sw.get_weights('comp')))

    def test_weights_e_above_hull(self):
        weights = weights_energy_above_hull(self.sw.structures,
                                            self.sw.get_property_vector('energy', False),
                                            self.cs.structure,
                                            temperature=1000)
        self.sw.add_weights('hull', weights)
        expected = np.array([0.85637358, 0.98816678, 1., 0.56916328, 0.96127103,
           0.89284844, 0.84502889, 0.91060546, 0.40490513, 0.82484222,
           0.81578984, 1., 0.89615121, 0.92893004, 0.81650693,
           0.58819251, 0.91755548, 0.89130433, 0.89315862, 0.81256235,
           0.9673864 , 0.91576647, 1., 0.9414506 , 1])
        self.assertTrue(np.allclose(expected, self.sw.get_weights('hull')))
        sc_matrices = self.sw.supercell_matrices
        num_structs = self.sw.num_structures
        structures = self.sw.structures
        energies = self.sw.get_property_vector('energy')
        structures = self.sw.structures
        self.sw.remove_all_data()
        self.assertTrue(self.sw.num_structures == 0)
        for struct, energy, weight, matrix in zip(structures, energies,
                                                  weights, sc_matrices):
            self.sw.add_data(struct, {'energy': energy},
                             weights={'hull': weight}, supercell_matrix=matrix)
        self.assertEqual(num_structs, self.sw.num_structures)
        self.assertTrue(np.allclose(expected, self.sw.get_weights('hull')))
        self.assertRaises(AttributeError, self.sw.add_weights, 'test',
                          weights[:-2])

    def test_get_duplicate_corr_inds(self):
        ind = np.random.randint(self.sw.num_structures)
        dup_item = deepcopy(self.sw.data_items[ind])
        self.assertWarns(UserWarning, self.sw.add_data, dup_item["structure"],
                         dup_item["properties"])
        self.assertEqual(self.sw.get_duplicate_corr_indices(),
                         [[ind, self.sw.num_structures - 1]])

    def test_get_matching_corr_duplicate_inds(self):
        ind = np.random.randint(self.sw.num_structures)
        dup_item = deepcopy(self.sw.data_items[ind])
        ind2 = np.random.randint(self.sw.num_structures)
        dup_item2 = deepcopy(self.sw.data_items[ind2])
        # change the structure for this one:
        dup_item2['structure'] = np.random.choice(
            [s for s in self.sw.structures if s != dup_item2['structure']])
        self.sw.append_data_items([dup_item, dup_item2])
        expected_matches = [[ind, self.sw.num_structures - 2]]
        self.assertTrue(all(i in matches for matches, expected in
                            zip(self.sw.get_matching_corr_duplicate_indices(),
                                expected_matches) for i in expected))

    def test_get_constant_features(self):
        ind = np.random.randint(1, self.sw.num_features)
        for item in self.sw.data_items:
            item["features"][ind] = 3.0  # make constant
        self.assertTrue(ind in self.sw.get_constant_features())
        self.assertTrue(0 not in self.sw.get_constant_features())

    def test_get_duplicate_corr_inds(self):
        ind = np.random.randint(self.sw.num_structures)
        dup_item = deepcopy(self.sw.data_items[ind])
        self.sw.data_items.append(dup_item)
        self.assertEqual(self.sw.get_duplicate_corr_inds(),
                         [[ind, self.sw.num_structures - 1]])

    def test_filter_duplicate_corrs(self):
        dup_items = []
        for i in range(4):
            ind = np.random.randint(self.sw.num_structures)
            dup_item = deepcopy(self.sw.data_items[ind])
            dup_item['properties']['energy'] = np.inf
            dup_items.append(dup_item)

        n_before = self.sw.num_structures
        self.sw._items += dup_items

        self.assertEqual(self.sw.num_structures, n_before + len(dup_items))
        self.assertTrue(np.inf in self.sw.get_property_vector('energy'))
        self.sw.filter_duplicate_corrs('energy')
        print(self.sw.num_structures)
        self.assertEqual(self.sw.num_structures, n_before)
        self.assertTrue(np.inf not in self.sw.get_property_vector('energy'))

    def test_msonable(self):
        self.sw.metadata['key'] = 4
        d = self.sw.as_dict()
        sw = StructureWrangler.from_dict(d)
        self.assertTrue(np.array_equal(sw.get_property_vector('energy'),
                                       self.sw.get_property_vector('energy')))
        self.assertTrue(np.array_equal(sw.get_weights('random'),
                        self.sw.get_weights('random')))
        self.assertTrue(all([s1 == s2 for s1, s2 in zip(sw.structures, self.sw.structures)]))
        self.assertTrue(all([s1 == s2 for s1, s2 in zip(sw.refined_structures, self.sw.refined_structures)]))
        self.assertTrue(np.array_equal(sw.feature_matrix, self.sw.feature_matrix))
        self.assertEqual(sw.metadata, self.sw.metadata)
        self.assertTrue(all(i1['mapping'] == i1['mapping'] for i1, i2 in
                            zip(self.sw._items, sw._items)))
        self.assertTrue(all(np.array_equal(m1, m2) for m1, m2 in
                            zip(self.sw.supercell_matrices,
                                sw.supercell_matrices)))
        j = json.dumps(d)
        json.loads(j)<|MERGE_RESOLUTION|>--- conflicted
+++ resolved
@@ -1,11 +1,7 @@
 import unittest
 import json
 from copy import deepcopy
-<<<<<<< HEAD
-
-=======
 import random
->>>>>>> c6959286
 import numpy as np
 import numpy.testing as npt
 from smol.cofe import StructureWrangler, ClusterSubspace
@@ -252,31 +248,6 @@
             item["features"][ind] = 3.0  # make constant
         self.assertTrue(ind in self.sw.get_constant_features())
         self.assertTrue(0 not in self.sw.get_constant_features())
-
-    def test_get_duplicate_corr_inds(self):
-        ind = np.random.randint(self.sw.num_structures)
-        dup_item = deepcopy(self.sw.data_items[ind])
-        self.sw.data_items.append(dup_item)
-        self.assertEqual(self.sw.get_duplicate_corr_inds(),
-                         [[ind, self.sw.num_structures - 1]])
-
-    def test_filter_duplicate_corrs(self):
-        dup_items = []
-        for i in range(4):
-            ind = np.random.randint(self.sw.num_structures)
-            dup_item = deepcopy(self.sw.data_items[ind])
-            dup_item['properties']['energy'] = np.inf
-            dup_items.append(dup_item)
-
-        n_before = self.sw.num_structures
-        self.sw._items += dup_items
-
-        self.assertEqual(self.sw.num_structures, n_before + len(dup_items))
-        self.assertTrue(np.inf in self.sw.get_property_vector('energy'))
-        self.sw.filter_duplicate_corrs('energy')
-        print(self.sw.num_structures)
-        self.assertEqual(self.sw.num_structures, n_before)
-        self.assertTrue(np.inf not in self.sw.get_property_vector('energy'))
 
     def test_msonable(self):
         self.sw.metadata['key'] = 4
