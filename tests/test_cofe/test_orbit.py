--- conflicted
+++ resolved
@@ -11,177 +11,6 @@
 
 from smol.cofe.space import Cluster, Orbit
 from smol.cofe.space.basis import basis_factory
-<<<<<<< HEAD
-from smol.cofe.space.domain import SiteSpace
-
-
-class TestOrbit(unittest.TestCase):
-    def setUp(self) -> None:
-        self.lattice = Lattice([[3, 3, 0], [0, 3, 3], [3, 0, 3]])
-        species = [{'Li': 0.1, 'Ca': 0.1}] * 3 + ['Br']
-        self.coords = ((0.25, 0.25, 0.25), (0.75, 0.75, 0.75),
-                       (0.5, 0.5, 0.5), (0, 0, 0))
-        self.structure = Structure(self.lattice, species, self.coords)
-        sf = SpacegroupAnalyzer(self.structure)
-        self.symops = sf.get_symmetry_operations()
-        self.spaces = [
-            SiteSpace(Composition({'Li': 1.0 / 3.0, 'Ca': 1.0 / 3.0})),
-            SiteSpace(Composition({'Li': 1.0 / 3.0, 'Ca': 1.0 / 3.0})),
-            SiteSpace(Composition({'Li': 1.0 / 3.0, 'Ca': 1.0 / 3.0}))]
-        self.bases = [basis_factory('indicator', bit) for bit in self.spaces]
-        self.basecluster = Cluster(self.coords[:3], self.lattice)
-        self.orbit = Orbit(self.coords[:3], self.lattice,
-                           [[0, 1], [0, 1], [0, 1]],
-                           self.bases, self.symops)
-        self.orbit.assign_ids(1, 1, 1)
-
-    def test_constructor(self):
-        self.assertRaises(AttributeError, Orbit, self.coords[:3], self.lattice,
-                          [[0, 1], [0, 1]], self.bases, self.symops)
-        self.assertRaises(AttributeError, Orbit, self.coords[:3], self.lattice,
-                          [[0, 1]], self.bases, self.symops)
-
-    def test_basecluster(self):
-        self.assertEqual(self.orbit.base_cluster, self.basecluster)
-
-    def test_clusters(self):
-        self.assertEqual(len(self.orbit.clusters), 4)
-        self.assertEqual(self.orbit.clusters[0], self.basecluster)
-        for cluster in self.orbit.clusters[1:]:
-            self.assertNotEqual(self.orbit.base_cluster, cluster)
-
-    def test_multiplicity(self):
-        self.assertEqual(self.orbit.multiplicity, 4)
-
-    def test_cluster_symops(self):
-        self.assertEqual(len(self.orbit.cluster_symops), 12)
-
-    def test_eq(self):
-        orbit1 = Orbit(self.coords[:3], self.lattice, [[0, 1], [0, 1], [0, 1]],
-                       self.bases, self.symops)
-        orbit2 = Orbit(self.coords[:2], self.lattice, [[0, 1], [0, 1]],
-                       self.bases[:2], self.symops)
-        self.assertEqual(orbit1, self.orbit)
-        self.assertNotEqual(orbit2, self.orbit)
-
-    def test_is_sub_orbit(self):
-        orbit = Orbit(self.coords[:3], self.lattice, [[0, 1], [0, 1], [0, 1]],
-                       self.bases, self.symops)
-        self.assertFalse(self.orbit.is_sub_orbit(orbit))
-        orbit = Orbit([self.coords[0], self.coords[3]], self.lattice,
-                      [[0, 1], [0, 1]],
-                      self.bases[:2], self.symops)
-        self.assertFalse(self.orbit.is_sub_orbit(orbit))
-        orbit = Orbit([self.coords[0]], self.lattice, [[0, 1]],
-                      [self.bases[0]], self.symops)
-        self.assertTrue(self.orbit.is_sub_orbit(orbit))
-        orbit = Orbit([self.coords[1]], self.lattice, [[0, 1]],
-                      [self.bases[1]], self.symops)
-        self.assertTrue(self.orbit.is_sub_orbit(orbit))
-        orbit = Orbit(self.coords[:2], self.lattice, [[0, 1], [0, 1]],
-                      self.bases[:2], self.symops)
-        self.assertTrue(self.orbit.is_sub_orbit(orbit))
-        orbit = Orbit([self.coords[3]], self.lattice, [[0, 1]],
-                      [self.bases[0]], self.symops)
-        self.assertFalse(self.orbit.is_sub_orbit(orbit))
-
-    def test_sub_orbit_mappings(self):
-        orbit = Orbit(self.coords[1:],
-                      self.lattice, [[0, 1], [0, 1], [0, 1]],
-                      self.bases, self.symops)
-        self.assertEqual(len(self.orbit.sub_orbit_mappings(orbit)), 0)
-        orbit = Orbit(self.coords[:2],
-                      self.lattice, [[0, 1], [0, 1]],
-                      self.bases[:2], self.symops)
-        self.assertTrue(
-            np.array_equal(self.orbit.sub_orbit_mappings(orbit), [[0, 1]]))
-        orbit = Orbit([self.coords[2]], self.lattice, [[0, 1]],
-                      [self.bases[2]], self.symops)
-        self.assertTrue(
-            np.array_equal(self.orbit.sub_orbit_mappings(orbit), [[2]]))
-
-    def test_bit_combos(self):
-        # orbit with two symmetrically equivalent sites
-        self.assertEqual(len(self.orbit), 6)
-        orbit = Orbit(self.coords[1:3], self.lattice, [[0, 1], [0, 1]],
-                      self.bases[:2], self.symops)
-        # orbit with two symmetrically distinct sites
-        self.assertEqual(len(orbit), 4)
-
-    def test_is_orthonormal(self):
-        self.assertFalse(self.orbit.basis_orthogonal)
-        self.assertFalse(self.orbit.basis_orthonormal)
-        for b in self.bases:
-            b.orthonormalize()
-            self.assertTrue(b.is_orthogonal)
-        orbit1 = Orbit(self.coords[:2], self.lattice, [[0, 1], [0, 1]],
-                       self.bases[:2], self.symops)
-        self.assertTrue(orbit1.basis_orthogonal)
-        self.assertTrue(orbit1.basis_orthonormal)
-
-    def test_remove_bit_combo(self):
-        bits = [0, 0]
-        self.orbit.remove_bit_combo(bits)
-        self.assertFalse(any(any(np.array_equal(bits, b) for b in b_c)
-                             for b_c in self.orbit.bit_combos))
-        bits = [0, 1]
-        equiv_bits = [1, 0]
-        self.orbit.remove_bit_combo(bits)
-        self.assertFalse(any(any(np.array_equal(equiv_bits, b) for b in b_c)
-                             for b_c in self.orbit.bit_combos))
-
-    def test_remove_bit_combo_by_inds(self):
-        orb1 = Orbit(self.coords[:2], self.lattice, [[0, 1], [0, 1]],
-                     self.bases[:2], self.symops)
-        orb1.assign_ids(1, 1, 1)
-        orb2 = Orbit(self.coords[:2], self.lattice, [[0, 1], [0, 1]],
-                     self.bases[:2], self.symops)
-        orb2.assign_ids(1, 1, 1)
-
-        bit = orb1.bit_combos[1][0]
-        orb1.remove_bit_combos_by_inds([1])
-        orb2.remove_bit_combo(bit)
-        self.assertTrue(all(np.array_equal(bc1, bc2) for bc1, bc2 in
-                             zip(orb1.bit_combos, orb2.bit_combos)))
-        self.assertRaises(
-            RuntimeError, orb1.remove_bit_combos_by_inds, [0, 1])
-
-    def test_transform_basis(self):
-        for basis in ('sinusoid', 'chebyshev', 'legendre'):
-            self.orbit.transform_site_bases(basis)
-            bases = [basis_factory(basis, bit) for bit in self.spaces]
-            self.assertTrue(
-                all(np.allclose(b1._f_array, b2._f_array) for b1, b2
-                    in zip(self.orbit.site_bases, bases)))
-
-    def test_exceptions(self):
-        self.assertRaises(AttributeError, Orbit, self.coords[:3],
-                          self.lattice, [[0, 1], [0, 1]], self.bases,
-                          self.symops)
-        self.assertRaises(RuntimeError, self.orbit.remove_bit_combos_by_inds,
-                          [6])
-
-    def test_repr(self):
-        repr(self.orbit)
-
-    def test_str(self):
-        str(self.orbit)
-
-    def test_msonable(self):
-        d = self.orbit.as_dict()
-        self.assertEqual(self.orbit, Orbit.from_dict(d))
-        # test serialization
-        j = json.dumps(d)
-        json.loads(j)
-        # test remove bit combos are properly reconstructed
-        print(self.orbit.bit_combos)
-        self.orbit.remove_bit_combos_by_inds(
-            np.random.randint(len(self.orbit.bit_combos), size=2))
-        orbit = Orbit.from_dict(self.orbit.as_dict())
-        self.assertTrue(
-            all(all(np.array_equal(b1, b2) for b1, b2 in zip(c1, c2)) for c1, c2 in
-                zip(self.orbit.bit_combos, orbit.bit_combos)))
-=======
 from smol.cofe.space.domain import SiteSpace, get_site_spaces
 from tests.utils import assert_msonable
 
@@ -719,5 +548,4 @@
         [licabr_orbit.site_bases[2]],
         licabr_orbit.structure_symops,
     )
-    npt.assert_array_equal(licabr_orbit.sub_orbit_mappings(orbit), [[2]])
->>>>>>> 58071164
+    npt.assert_array_equal(licabr_orbit.sub_orbit_mappings(orbit), [[2]])