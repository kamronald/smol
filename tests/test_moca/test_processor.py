--- conflicted
+++ resolved
@@ -3,11 +3,8 @@
 import pytest
 from pymatgen.analysis.structure_matcher import StructureMatcher
 
-<<<<<<< HEAD
 from smol.capp.generate.random import _gen_unconstrained_ordered_occu
-=======
 from smol.cofe import ClusterExpansion
->>>>>>> 68de31ce
 from smol.cofe.extern import EwaldTerm
 from smol.cofe.space.domain import Vacancy, get_allowed_species
 from smol.moca.processor import (
@@ -53,13 +50,10 @@
 # Currently being done only on composites because I can not for the life of
 # me figure out a clean way to parametrize with parametrized fixtures or use a
 # fixture union from pytest_cases that works.
-<<<<<<< HEAD
-def test_encode_decode_property(composite_processor):
-    occu = _gen_unconstrained_ordered_occu(composite_processor.get_sublattices())
-=======
 def test_encode_decode_property(composite_processor, rng):
-    occu = gen_random_occupancy(composite_processor.get_sublattices(), rng=rng)
->>>>>>> 68de31ce
+    occu = _gen_unconstrained_ordered_occu(
+        composite_processor.get_sublattices(), rng=rng
+    )
     decoccu = composite_processor.decode_occupancy(occu)
     for species, space in zip(decoccu, composite_processor.allowed_species):
         assert species in space
@@ -101,11 +95,7 @@
 
 def test_compute_property_change(composite_processor, rng):
     sublattices = composite_processor.get_sublattices()
-<<<<<<< HEAD
-    occu = _gen_unconstrained_ordered_occu(sublattices)
-=======
-    occu = gen_random_occupancy(sublattices, rng=rng)
->>>>>>> 68de31ce
+    occu = _gen_unconstrained_ordered_occu(sublattices, rng=rng)
     active_sublattices = [sublatt for sublatt in sublattices if sublatt.is_active]
 
     for _ in range(100):
@@ -128,15 +118,10 @@
 def test_structure_occupancy_conversion(ce_processor, rng):
     sm = StructureMatcher()
     for _ in range(10):
-<<<<<<< HEAD
         s_init = gen_random_ordered_structure(
-            ce_processor.cluster_subspace.structure, size=ce_processor.supercell_matrix
-=======
-        s_init = gen_random_structure(
             ce_processor.cluster_subspace.structure,
             size=ce_processor.supercell_matrix,
             rng=rng,
->>>>>>> 68de31ce
         )
         s_init = s_init.get_sorted_structure()
         occu_init = ce_processor.occupancy_from_structure(s_init)
@@ -162,11 +147,7 @@
 
 def test_compute_feature_change(composite_processor, rng):
     sublattices = composite_processor.get_sublattices()
-<<<<<<< HEAD
-    occu = _gen_unconstrained_ordered_occu(sublattices)
-=======
-    occu = gen_random_occupancy(sublattices, rng=rng)
->>>>>>> 68de31ce
+    occu = _gen_unconstrained_ordered_occu(sublattices, rng=rng)
     active_sublattices = [sublatt for sublatt in sublattices if sublatt.is_active]
     composite_processor.cluster_subspace.change_site_bases("indicator")
 
@@ -187,13 +168,10 @@
         assert dprop == -1 * rdprop
 
 
-<<<<<<< HEAD
-def test_compute_property(composite_processor):
-    occu = _gen_unconstrained_ordered_occu(composite_processor.get_sublattices())
-=======
 def test_compute_property(composite_processor, rng):
-    occu = gen_random_occupancy(composite_processor.get_sublattices(), rng=rng)
->>>>>>> 68de31ce
+    occu = _gen_unconstrained_ordered_occu(
+        composite_processor.get_sublattices(), rng=rng
+    )
     struct = composite_processor.structure_from_occupancy(occu)
     pred = np.dot(
         composite_processor.raw_coefs,
@@ -202,13 +180,10 @@
     assert composite_processor.compute_property(occu) == pytest.approx(pred, abs=ATOL)
 
 
-<<<<<<< HEAD
-def test_msonable(composite_processor):
-    occu = _gen_unconstrained_ordered_occu(composite_processor.get_sublattices())
-=======
 def test_msonable(composite_processor, rng):
-    occu = gen_random_occupancy(composite_processor.get_sublattices(), rng=rng)
->>>>>>> 68de31ce
+    occu = _gen_unconstrained_ordered_occu(
+        composite_processor.get_sublattices(), rng=rng
+    )
     d = composite_processor.as_dict()
     pr = Processor.from_dict(d)
     assert composite_processor.compute_property(occu) == pr.compute_property(occu)
@@ -219,13 +194,8 @@
 
 
 # ClusterExpansionProcessor only tests
-<<<<<<< HEAD
-def test_compute_feature_vector(ce_processor):
-    occu = _gen_unconstrained_ordered_occu(ce_processor.get_sublattices())
-=======
 def test_compute_feature_vector(ce_processor, rng):
-    occu = gen_random_occupancy(ce_processor.get_sublattices(), rng=rng)
->>>>>>> 68de31ce
+    occu = _gen_unconstrained_ordered_occu(ce_processor.get_sublattices(), rng=rng)
     struct = ce_processor.structure_from_occupancy(occu)
     # same as normalize=False in corr_from_structure
     npt.assert_allclose(
