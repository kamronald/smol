--- conflicted
+++ resolved
@@ -15,15 +15,10 @@
     EwaldProcessor,
     InteractionDistanceProcessor,
 )
-<<<<<<< HEAD
-from smol.moca.processor._base import Processor
-from tests.utils import assert_msonable, gen_random_ordered_structure
-=======
 from smol.moca.processor.base import Processor
 from smol.utils._openmp_helpers import _openmp_effective_numthreads
 from smol.utils.cluster.numthreads import DEFAULT_NUM_THREADS
-from tests.utils import assert_msonable, gen_random_occupancy, gen_random_structure
->>>>>>> c7ccb162
+from tests.utils import assert_msonable, gen_random_ordered_structure
 
 pytestmark = pytest.mark.filterwarnings("ignore:All bit combos have been removed")
 
@@ -297,7 +292,6 @@
         )
 
 
-<<<<<<< HEAD
 def test_distance_processor(processor_distance_processor, rng):
     # test distance processor results vs compute directly from the corresponding
     # processor
@@ -360,7 +354,8 @@
 # TODO write this...
 def test_exact_match_max_diameter(processor):
     pass
-=======
+
+
 def test_set_threads(single_subspace):
     coefs = 2 * np.random.random(single_subspace.num_corr_functions)
     scmatrix = 3 * np.eye(3)
@@ -412,5 +407,4 @@
 
     # assert setting more complains
     with pytest.raises(ValueError):
-        ceproc.num_threads = _openmp_effective_numthreads() + 1
->>>>>>> c7ccb162
+        ceproc.num_threads = _openmp_effective_numthreads() + 1