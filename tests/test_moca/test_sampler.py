import os

import numpy as np
import numpy.testing as npt
import pytest

from smol.capp.generate.random import _gen_unconstrained_ordered_occu
from smol.moca import SampleContainer, Sampler
from smol.moca.kernel import Metropolis
from smol.moca.kernel.mcusher import Flip, Swap

TEMPERATURE = 5000
# Correlations are within ATOL 1E-14, but ewald energies sometimes need more slack
ATOL = 5e-13  # this is still enough precision anyway


@pytest.fixture(params=[1, 5])
def sampler(ensemble, rng, request):
    sampler = Sampler.from_ensemble(
        ensemble,
        temperature=TEMPERATURE,
        seeds=[rng for _ in range(request.param)],
        nwalkers=request.param,
    )
    # fix this additional attribute to sampler to access in gen occus for tests
    sampler.num_sites = ensemble.num_sites
    return sampler


def test_from_ensemble(sampler):
    if hasattr(sampler.samples.metadata, "chemical_potentials"):
        assert isinstance(sampler.mckernels[0]._usher, Flip)
    else:
        assert isinstance(sampler.mckernels[0]._usher, Swap)
    assert isinstance(sampler.mckernels[0], Metropolis)


@pytest.mark.parametrize("thin", (1, 10))
def test_sample(sampler, thin, rng):
    occu = np.vstack(
        [
<<<<<<< HEAD
            _gen_unconstrained_ordered_occu(sampler.mckernels[0]._usher.sublattices)
=======
            gen_random_occupancy(sampler.mckernels[0]._usher.sublattices, rng=rng)
>>>>>>> 68de31ce
            for _ in range(sampler.samples.shape[0])
        ]
    )
    steps = 1000
    samples = [state for state in sampler.sample(1000, occu, thin_by=thin)]
    assert len(samples) == steps // thin

    it = sampler.sample(43, occu, thin_by=7)
    with pytest.warns(RuntimeWarning):
        next(it)


@pytest.mark.parametrize("thin", (1, 10))
def test_run(sampler, thin, rng):
    occu = np.vstack(
        [
<<<<<<< HEAD
            _gen_unconstrained_ordered_occu(kernel._usher.sublattices)
=======
            gen_random_occupancy(kernel._usher.sublattices, rng=rng)
>>>>>>> 68de31ce
            for kernel in sampler.mckernels
        ]
    )
    steps = 1000
    sampler.run(steps, occu, thin_by=thin)
    assert len(sampler.samples) == steps // thin
    assert 0 <= sampler.efficiency() <= 1

    # pick some random samples and check recorded traces match!
    for i in rng.choice(range(sampler.samples.num_samples), size=50):
        npt.assert_allclose(
            sampler.samples.get_feature_vectors(flat=False)[i],
            np.vstack(
                list(
                    map(
                        sampler.mckernels[0].ensemble.compute_feature_vector,
                        sampler.samples.get_occupancies(flat=False)[i],
                    )
                )
            ),
            atol=ATOL,
        )

    sampler.clear_samples()


def test_anneal(sampler, rng, tmpdir):
    temperatures = np.linspace(2000, 500, 5)
    occu = np.vstack(
        [
<<<<<<< HEAD
            _gen_unconstrained_ordered_occu(sampler.mckernels[0]._usher.sublattices)
=======
            gen_random_occupancy(sampler.mckernels[0]._usher.sublattices, rng=rng)
>>>>>>> 68de31ce
            for _ in range(sampler.samples.shape[0])
        ]
    )
    steps = 100
    sampler.anneal(temperatures, steps, occu)
    expected = []
    for T in temperatures:
        expected += (
            steps
            * sampler.samples.shape[0]
            * [
                T,
            ]
        )
    npt.assert_array_equal(sampler.samples.get_trace_value("temperature"), expected)
    assert sampler.samples.num_samples == len(temperatures) * steps

    # test streaming anneal
    new_container = SampleContainer.from_dict(sampler.samples.as_dict())
    new_container.clear()
    new_sampler = Sampler(sampler.mckernels, new_container)
    file_path = os.path.join(tmpdir, "test.h5")

    new_sampler.anneal(
        temperatures, steps, occu, stream_chunk=10, stream_file=file_path
    )
    assert new_sampler.samples.num_samples == 0
    samples = SampleContainer.from_hdf5(file_path)
    assert samples.num_samples == len(temperatures) * steps
    npt.assert_array_equal(samples.get_trace_value("temperature"), expected)
    os.remove(file_path)
    # test temp error
    with pytest.raises(ValueError):
        sampler.anneal([100, 200], steps)


def test_reshape_occu(ensemble, rng):
    sampler = Sampler.from_ensemble(ensemble, temperature=TEMPERATURE)
<<<<<<< HEAD
    occu = _gen_unconstrained_ordered_occu(ensemble.sublattices)
=======
    occu = gen_random_occupancy(ensemble.sublattices, rng=rng)
>>>>>>> 68de31ce
    assert sampler._reshape_occu(occu).shape == (1, len(occu))<|MERGE_RESOLUTION|>--- conflicted
+++ resolved
@@ -39,11 +39,9 @@
 def test_sample(sampler, thin, rng):
     occu = np.vstack(
         [
-<<<<<<< HEAD
-            _gen_unconstrained_ordered_occu(sampler.mckernels[0]._usher.sublattices)
-=======
-            gen_random_occupancy(sampler.mckernels[0]._usher.sublattices, rng=rng)
->>>>>>> 68de31ce
+            _gen_unconstrained_ordered_occu(
+                sampler.mckernels[0]._usher.sublattices, rng=rng
+            )
             for _ in range(sampler.samples.shape[0])
         ]
     )
@@ -60,11 +58,7 @@
 def test_run(sampler, thin, rng):
     occu = np.vstack(
         [
-<<<<<<< HEAD
-            _gen_unconstrained_ordered_occu(kernel._usher.sublattices)
-=======
-            gen_random_occupancy(kernel._usher.sublattices, rng=rng)
->>>>>>> 68de31ce
+            _gen_unconstrained_ordered_occu(kernel._usher.sublattices, rng=rng)
             for kernel in sampler.mckernels
         ]
     )
@@ -95,11 +89,9 @@
     temperatures = np.linspace(2000, 500, 5)
     occu = np.vstack(
         [
-<<<<<<< HEAD
-            _gen_unconstrained_ordered_occu(sampler.mckernels[0]._usher.sublattices)
-=======
-            gen_random_occupancy(sampler.mckernels[0]._usher.sublattices, rng=rng)
->>>>>>> 68de31ce
+            _gen_unconstrained_ordered_occu(
+                sampler.mckernels[0]._usher.sublattices, rng=rng
+            )
             for _ in range(sampler.samples.shape[0])
         ]
     )
@@ -138,9 +130,5 @@
 
 def test_reshape_occu(ensemble, rng):
     sampler = Sampler.from_ensemble(ensemble, temperature=TEMPERATURE)
-<<<<<<< HEAD
-    occu = _gen_unconstrained_ordered_occu(ensemble.sublattices)
-=======
-    occu = gen_random_occupancy(ensemble.sublattices, rng=rng)
->>>>>>> 68de31ce
+    occu = _gen_unconstrained_ordered_occu(ensemble.sublattices, rng=rng)
     assert sampler._reshape_occu(occu).shape == (1, len(occu))