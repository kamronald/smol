import numpy as np
import numpy.testing as npt
import pytest

from smol.moca import Sampler
from smol.moca.sampler.kernel import Metropolis
from smol.moca.sampler.mcusher import Flip, Swap, Tableflip
from tests.utils import gen_random_occupancy

TEMPERATURE = 5000


@pytest.fixture(params=[1, 5])
def sampler(ensemble, rng, request):
    sampler = Sampler.from_ensemble(
        ensemble, temperature=TEMPERATURE, seed=rng, nwalkers=request.param
    )
    # fix this additional attribute to sampler to access in gen occus
    # for tests
    sampler.num_sites = ensemble.num_sites
    return sampler


def test_from_ensemble(sampler):
<<<<<<< HEAD
    if "Canonical" in sampler.samples.metadata["name"]:
        assert isinstance(sampler.mckernel._usher, Swap)
    else:
        assert isinstance(sampler.mckernel._usher, (Flip, Tableflip))
=======
    if "chemical_potentials" in sampler.samples.metadata:
        assert isinstance(sampler.mckernel._usher, Flip)
    else:
        assert isinstance(sampler.mckernel._usher, Swap)
>>>>>>> 4fe49f70
    assert isinstance(sampler.mckernel, Metropolis)


@pytest.mark.parametrize("thin", (1, 10))
def test_sample(sampler, thin):
    occu = np.vstack(
        [
            gen_random_occupancy(sampler.mckernel._usher.sublattices)
            for _ in range(sampler.samples.shape[0])
        ]
    )
    steps = 1000
    samples = [state for state in sampler.sample(1000, occu, thin_by=thin)]
    assert len(samples) == steps // thin

    it = sampler.sample(43, occu, thin_by=7)
    with pytest.warns(RuntimeWarning):
        next(it)


# TODO efficiency is sometimes =0 and so fails
@pytest.mark.parametrize("thin", (1, 10))
def test_run(sampler, thin):
    occu = np.vstack(
        [
            gen_random_occupancy(sampler.mckernel._usher.sublattices)
            for _ in range(sampler.samples.shape[0])
        ]
    )
    steps = 1000
    sampler.run(steps, occu, thin_by=thin)
    assert len(sampler.samples) == steps // thin
    assert 0 <= sampler.efficiency() <= 1
    sampler.clear_samples()


def test_anneal(sampler):
    temperatures = np.linspace(2000, 500, 5)
    occu = np.vstack(
        [
            gen_random_occupancy(sampler.mckernel._usher.sublattices)
            for _ in range(sampler.samples.shape[0])
        ]
    )
    steps = 100
    sampler.anneal(temperatures, steps, occu)
    expected = []
    for T in temperatures:
        expected += (
                steps
                * sampler.samples.shape[0]
                * [
                    T,
                ]
        )
    npt.assert_array_equal(sampler.samples.get_trace_value("temperature"), expected)
    # test temp error
    with pytest.raises(ValueError):
        sampler.anneal([100, 200], steps)


# TODO test run sgensembles at high temp
"""
# test some high temp high potential values
steps = 10000
chem_pots = {'Na+': 100.0, 'Cl-': 0.0}
self.msgensemble.chemical_potentials = chem_pots
expected = {'Na+': 1.0, 'Cl-': 0.0}
sampler_m.run(steps, self.occu)
comp = sampler_m.samples.mean_composition()
for sp in expected.keys():
    self.assertAlmostEqual(expected[sp], comp[sp], places=2)
sampler_m.clear_samples()

chem_pots = {'Na+': -100.0, 'Cl-': 0.0}
self.msgensemble.chemical_potentials = chem_pots
expected = {'Na+': 0.0, 'Cl-': 1.0}
sampler_m.run(steps, self.occu)
comp = sampler_m.samples.mean_composition()
for sp in expected.keys():
    self.assertAlmostEqual(expected[sp], comp[sp], places=2)
sampler_m.clear_samples()

self.fsgensemble.temperature = 1E9  # go real high to be uniform
sampler_f.run(steps, self.occu)
expected = {'Na+': 0.5, 'Cl-': 0.5}
comp = sampler_f.samples.mean_composition()
for sp in expected.keys():
    self.assertAlmostEqual(expected[sp], comp[sp], places=1)
"""


def test_reshape_occu(ensemble):
    sampler = Sampler.from_ensemble(ensemble, temperature=TEMPERATURE)
    occu = gen_random_occupancy(ensemble.sublattices)
    assert sampler._reshape_occu(occu).shape == (1, len(occu))<|MERGE_RESOLUTION|>--- conflicted
+++ resolved
@@ -15,24 +15,16 @@
     sampler = Sampler.from_ensemble(
         ensemble, temperature=TEMPERATURE, seed=rng, nwalkers=request.param
     )
-    # fix this additional attribute to sampler to access in gen occus
-    # for tests
+    # fix this additional attribute to sampler to access in gen occus for tests
     sampler.num_sites = ensemble.num_sites
     return sampler
 
 
 def test_from_ensemble(sampler):
-<<<<<<< HEAD
-    if "Canonical" in sampler.samples.metadata["name"]:
-        assert isinstance(sampler.mckernel._usher, Swap)
-    else:
-        assert isinstance(sampler.mckernel._usher, (Flip, Tableflip))
-=======
     if "chemical_potentials" in sampler.samples.metadata:
         assert isinstance(sampler.mckernel._usher, Flip)
     else:
         assert isinstance(sampler.mckernel._usher, Swap)
->>>>>>> 4fe49f70
     assert isinstance(sampler.mckernel, Metropolis)
 
 
@@ -82,11 +74,11 @@
     expected = []
     for T in temperatures:
         expected += (
-                steps
-                * sampler.samples.shape[0]
-                * [
-                    T,
-                ]
+            steps
+            * sampler.samples.shape[0]
+            * [
+                T,
+            ]
         )
     npt.assert_array_equal(sampler.samples.get_trace_value("temperature"), expected)
     # test temp error
