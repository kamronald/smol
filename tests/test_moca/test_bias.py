--- conflicted
+++ resolved
@@ -1,66 +1,28 @@
 """Test all bias terms."""
 
-<<<<<<< HEAD
 from smol.moca.sampler.bias import (Nullbias, Squarechargebias,
                                     Squarecompconstraintbias,
+                                    FugacityBias,
                                     mcbias_factory)
 from smol.moca.ensemble.sublattice import get_all_sublattices
 from smol.moca.processor import CEProcessor
 import numpy as np
 import random
 import pytest
+from smol.moca.sampler.bias import mcbias_factory, FugacityBias
+from tests.utils import gen_random_occupancy
 
-from tests.utils import gen_random_neutral_occupancy
-=======
-import random
-from copy import deepcopy
-import numpy as np
+bias_classes = [FugacityBias, Squarechargebias, Squarecompconstraintbias]
 
-import pytest
 
-from smol.moca.sampler.bias import FugacityBias, mcbias_factory
-from tests.utils import gen_random_occupancy
->>>>>>> 6047f3ae
-
-bias_classes = [Nullbias, Squarechargebias, Squarecompconstraintbias]
-
-@pytest.fixture
-def composite_processor(cluster_subspace):
-    coefs = 2 * np.random.random(cluster_subspace.num_corr_functions)
-    scmatrix = 2 * np.eye(3)
-    return CEProcessor(cluster_subspace, scmatrix, coefs)
-
-<<<<<<< HEAD
-@pytest.fixture
-def all_sublattices(composite_processor):
-    return get_all_sublattices(composite_processor)
-=======
 @pytest.fixture(scope="module")
 def all_sublattices(ce_processor):
     return ce_processor.get_sublattices()
->>>>>>> 6047f3ae
 
-@pytest.fixture
-def rand_occu(all_sublattices):
-    num_sites = sum(len(s.sites) for s in all_sublattices)
-    return gen_random_neutral_occupancy(all_sublattices, num_sites)
 
 @pytest.fixture(params=bias_classes)
-<<<<<<< HEAD
-def mcmcbias(all_sublattices, request):
-    if request.param == Squarecompconstraintbias:
-        bits = [s.species for s in all_sublattices]
-        D = sum(len(sl)-1 for sl in bits)
-        C = np.random.random((4,D))
-        b = np.random.random(4)
-        return request.param(all_sublattices, C=C, b=b)
+def mcbias(all_sublattices, request):
     return request.param(all_sublattices)
-
-def get_oxi_state(sp):
-    if 'oxi_state' in dir(sp):
-        return sp.oxi_state
-    else:
-        return 0
 
 def get_charge(occupancy, sublattices):
     n_cols = max(len(s.species) for s in sublattices)
@@ -95,24 +57,10 @@
         x = get_ucoords(rand_occu, mcmcbias.sublattices)
         C = mcmcbias.C
         b = mcmcbias.b
-        assert (mcmcbias.compute_bias(rand_occu) == 
+        assert (mcmcbias.compute_bias(rand_occu) ==
                 0.5 * np.sum((C@x-b)**2))
 
 def test_compute_bias_change(mcmcbias, rand_occu):
-    step = []
-    occu = rand_occu.copy()
-    for _ in range(50):
-        s = random.choice(list(range(len(mcmcbias.sublattices))))
-        i = random.choice(mcmcbias.sublattices[s].sites)
-        sp = random.choice(list(range(len(mcmcbias.sublattices[s].species))))
-        step.append((i,sp))
-        occu[i] = sp
-=======
-def mcbias(all_sublattices, request):
-    return request.param(all_sublattices)
-
-
-def test_compute_bias_change(mcbias):
     step = []
     occu = gen_random_occupancy(mcbias.sublattices)
     new_occu = occu.copy()
@@ -129,23 +77,10 @@
     assert mcbias.compute_bias_change(occu, step) == pytest.approx(
         mcbias.compute_bias(new_occu) - mcbias.compute_bias(occu)
     )
->>>>>>> 6047f3ae
 
-    assert (mcmcbias.compute_bias_change(rand_occu, step) ==
-            (mcmcbias.compute_bias(occu) -
-             mcmcbias.compute_bias(rand_occu)))
 
 def test_mcbias_factory(all_sublattices):
     for bias in bias_classes:
-<<<<<<< HEAD
-        kwargs = {}
-        if bias.__name__ == 'Squarecompconstraintbias':
-            kwargs['C'] = [[1,2,3],[4,5,6]]
-            kwargs['b'] = [1,2]
-        assert isinstance(mcbias_factory(bias.__name__, all_sublattices,
-                                         **kwargs),
-                          bias)
-=======
         assert isinstance(mcbias_factory(bias.__name__, all_sublattices), bias)
 
 
@@ -192,5 +127,4 @@
                 fugacity_fractions = fus
         for i in sublatt.sites:
             for j, species in zip(sublatt.encoding, sublatt.site_space):
-                assert fugacity_fractions[species] == table[i, j]
->>>>>>> 6047f3ae
+                assert fugacity_fractions[species] == table[i, j]