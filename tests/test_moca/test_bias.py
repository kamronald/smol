"""Test all bias terms."""

from copy import deepcopy

import numpy as np
import numpy.testing as npt
import pytest

<<<<<<< HEAD
from smol.moca.composition.space import get_oxi_state
from smol.moca.sampler.bias import (
=======
from smol.capp.generate.random import _gen_unconstrained_ordered_occu
from smol.moca.composition import get_oxi_state
from smol.moca.kernel.bias import (
>>>>>>> 460dfc60
    FugacityBias,
    SquareChargeBias,
    SquareHyperplaneBias,
    mcbias_factory,
)

bias_classes = [FugacityBias, SquareChargeBias, SquareHyperplaneBias]


@pytest.fixture(scope="module")
def all_sublattices(ce_processor):
    return ce_processor.get_sublattices()


@pytest.fixture(params=bias_classes)
def mcbias(all_sublattices, request):
    if request.param == SquareHyperplaneBias:
        n_dims = sum(len(sublatt.species) for sublatt in all_sublattices)
        n_cons = max(n_dims - 1, 1)
        a = np.random.randint(low=-10, high=10, size=(n_cons, n_dims))
        b = np.random.randint(low=-10, high=10, size=n_cons)
        return request.param(all_sublattices, a, b)
    return request.param(all_sublattices)


def test_compute_bias_change(mcbias, rng):
    step = []
    occu = _gen_unconstrained_ordered_occu(mcbias.sublattices, rng=rng)
    new_occu = occu.copy()
    rng = np.random.default_rng()
    for _ in range(50):
        s = rng.choice(list(range(len(mcbias.active_sublattices))))
        i = rng.choice(mcbias.active_sublattices[s].sites)
        sp = rng.choice(list(range(len(mcbias.active_sublattices[s].species))))
        step.append((i, sp))
        new_occu[i] = sp
    assert mcbias.compute_bias_change(occu, step) == pytest.approx(
        mcbias.compute_bias(new_occu) - mcbias.compute_bias(occu)
    )


def test_mcbias_factory(all_sublattices):
    for bias in bias_classes:
        if bias == SquareHyperplaneBias:
            n_dims = sum(len(sublatt.species) for sublatt in all_sublattices)
            n_cons = max(n_dims - 1, 1)
            a = np.random.randint(low=-10, high=10, size=(n_cons, n_dims))
            b = np.random.randint(low=-10, high=10, size=n_cons)
            kwargs = {"hyperplane_normals": a, "hyperplane_intercepts": b}
        else:
            kwargs = {}
        assert isinstance(
            mcbias_factory(bias.__name__, all_sublattices, **kwargs), bias
        )


# Tests for FugacityBias
@pytest.fixture(scope="module")
def fugacity_bias(all_sublattices):
    return FugacityBias(all_sublattices)


def test_bad_fugacity_fractions(fugacity_bias):
    fug_fracs = deepcopy(fugacity_bias.fugacity_fractions)
    with pytest.raises(ValueError):
        fug_fracs[0] = {s: v for s, v in list(fug_fracs[0].items())[:-1]}
        fugacity_bias.fugacity_fractions = fug_fracs
    with pytest.raises(ValueError):
        fug_fracs[0] = {sp: 1.1 for sp in fug_fracs[0].keys()}
        fugacity_bias.fugacity_fractions = fug_fracs
    with pytest.raises(ValueError):
        fug_fracs[0] = {"A": 0.5, "D": 0.6}
        fugacity_bias.fugacity_fractions = fug_fracs
    with pytest.raises(ValueError):
        fug_fracs[0]["foo"] = 0.4
        FugacityBias(
            fugacity_bias.sublattices,
            fugacity_fractions=fug_fracs,
        )
    with pytest.raises(ValueError):
        del fug_fracs[0]["foo"]
        FugacityBias(
            fugacity_bias.sublattices,
            fugacity_fractions=fug_fracs,
        )
    with pytest.raises(ValueError):
        fug_fracs[0][str(list(fug_fracs[0].keys())[0])] = 0.0
        fugacity_bias.fugacity_fractions = fug_fracs


def test_build_fu_table(fugacity_bias):
    table = fugacity_bias._build_fu_table(fugacity_bias.fugacity_fractions)
    for sublatt in fugacity_bias.active_sublattices:
        for fus in fugacity_bias.fugacity_fractions:
            if list(sublatt.site_space.keys()) == list(fus.keys()):
                fugacity_fractions = fus
        for i in sublatt.sites:
            for j, species in zip(sublatt.encoding, sublatt.site_space):
                assert fugacity_fractions[species] == table[i, j]


@pytest.fixture(scope="module")
def square_charge_bias(all_sublattices):
    return SquareChargeBias(all_sublattices)


def test_charge_bias(square_charge_bias, rng):
    table = square_charge_bias._c_table
    n_species = max(max(s.encoding) for s in square_charge_bias.sublattices) + 1
    n_sites = sum(len(s.sites) for s in square_charge_bias.sublattices)
    assert table.shape == (n_sites, n_species)
    # All sites on all sublattices must be included in table
    for sublatt in square_charge_bias.sublattices:
        charges = np.array([get_oxi_state(sp) for sp in sublatt.species])
        npt.assert_array_equal(
            table[sublatt.sites[:, None], sublatt.encoding] - charges[None, :], 0
        )
    # Bias should be implemented as negative.
    for _ in range(100):
        occu = _gen_unconstrained_ordered_occu(square_charge_bias.sublattices, rng=rng)
        assert square_charge_bias.compute_bias(occu) <= 1e-6


@pytest.fixture(scope="module")
def square_comp_bias(all_sublattices):
    n_dims = sum(len(sublatt.species) for sublatt in all_sublattices)
    n_cons = max(n_dims - 1, 1)
    a = np.random.randint(low=-10, high=10, size=(n_cons, n_dims))
    b = np.random.randint(low=-10, high=10, size=n_cons)
    return SquareHyperplaneBias(all_sublattices, a, b)


def test_comp_bias(square_comp_bias, rng):
    # Bias should be implemented as negative.
    for _ in range(100):
        occu = _gen_unconstrained_ordered_occu(square_comp_bias.sublattices, rng=rng)
        assert square_comp_bias.compute_bias(occu) <= 1e-6<|MERGE_RESOLUTION|>--- conflicted
+++ resolved
@@ -6,14 +6,9 @@
 import numpy.testing as npt
 import pytest
 
-<<<<<<< HEAD
-from smol.moca.composition.space import get_oxi_state
-from smol.moca.sampler.bias import (
-=======
 from smol.capp.generate.random import _gen_unconstrained_ordered_occu
 from smol.moca.composition import get_oxi_state
 from smol.moca.kernel.bias import (
->>>>>>> 460dfc60
     FugacityBias,
     SquareChargeBias,
     SquareHyperplaneBias,
