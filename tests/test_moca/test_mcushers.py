import pytest
import numpy as np
import random
from copy import deepcopy
from collections import Counter

from scipy.stats import norm

<<<<<<< HEAD
from pymatgen.core import Composition, Species
=======
from pymatgen import Composition,Specie
>>>>>>> fb9268db
from smol.cofe.space.domain import SiteSpace
from smol.moca.ensemble.sublattice import Sublattice
from smol.moca.sampler.mcusher import (Swapper, Flipper,
                                       Tableflipper,
                                       Subchainwalker)
from smol.moca.comp_space import CompSpace
from smol.moca.utils.occu_utils import (delta_ccoords_from_step,
                                        occu_to_species_stat,
                                        flip_weights_mask)
from smol.moca.utils.math_utils import GCD_list

from tests.utils import gen_random_neutral_occupancy
from itertools import permutations

mcmcusher_classes = [Flipper, Swapper]
num_sites = 100

@pytest.fixture
def sublattices():
    # generate two tests sublattices
    sites = np.arange(num_sites)
    sites1 = np.random.choice(sites, size=40)
    sites2 = np.setdiff1d(sites, sites1)
    site_space1 = SiteSpace(
        Composition({'A': 0.1, 'B': 0.4, 'C': 0.3, 'D': 0.2}))
    site_space2 = SiteSpace(
        Composition({'A': 0.1, 'B': 0.4, 'E': 0.5}))
    sublattices = [Sublattice(site_space1, sites1),
                   Sublattice(site_space2, sites2)]
    return sublattices

@pytest.fixture
def sublattices_neutral():
    space1 = SiteSpace(Composition({'Li+':0.5,'Mn3+':0.3333333,'Ti4+':0.1666667}))
    space2 = SiteSpace(Composition({'O2-':0.8333333,'P3-':0.1666667}))
    sl1 = Sublattice(space1,np.array([0,1,2,3,4,5]))
    sl2 = Sublattice(space2,np.array([6,7,8,9,10,11]))
    return [sl1,sl2]

@pytest.fixture
def sublattices_partial():
    space1 = SiteSpace(Composition({'Li+':0.5,'Mn3+':0.3333333,'Ti4+':0.1666667}))
    space2 = SiteSpace(Composition({'O2-':0.8333333,'P3-':0.1666667}))
    sl1 = Sublattice(space1,np.array([0,1,2,3,4,5]))
    sl1.restrict_sites([0, 3]) # Ti not on these sites.
    sl2 = Sublattice(space2,np.array([6,7,8,9,10,11]))
    sl2.restrict_sites([6, 9]) # P not on these sites.
    return [sl1,sl2]

@pytest.fixture
def rand_occu(sublattices):
    # generate a random occupancy according to the sublattices
    occu = np.zeros(sum(len(s.sites) for s in sublattices), dtype=int)
    for site in range(len(occu)):
        for sublattice in sublattices:
            if site in sublattice.sites:
                occu[site] = np.random.choice(range(len(sublattice.site_space)))
    return occu

@pytest.fixture
def rand_occu_neutral(sublattices_neutral):
    return gen_random_neutral_occupancy(sublattices_neutral, 12)

@pytest.fixture
def rand_occu_partial():
    return np.array([0, 0, 0, 2, 2, 1, 1, 1, 1, 1, 1, 0], dtype=int)

@pytest.fixture(params=mcmcusher_classes)
def mcmcusher(request, sublattices):
    # instantiate mcmcushers to test
    return request.param(sublattices)

@pytest.fixture
def tableflipper(sublattices_neutral):
    return Tableflipper(sublattices_neutral, swap_weight = 0)

@pytest.fixture
def partialflipper(sublattices_partial):
    return Tableflipper(sublattices_partial, swap_weight = 0)

@pytest.fixture
def subchainwalker(sublattices_neutral):
    return Subchainwalker(sublattices_neutral, sub_bias_type='square-charge',
                          minimize_swap=True, add_swap=False)

@pytest.fixture
def partialwalker(sublattices_partial):
    return Subchainwalker(sublattices_partial, sub_bias_type='square-charge',
                          minimize_swap=True, add_swap=False)

def test_bad_propabilities(mcmcusher):
    with pytest.raises(ValueError):
        mcmcusher.sublattice_probabilities = [0.6, 0.1]
    with pytest.raises(AttributeError):
        mcmcusher.sublattice_probabilities = [0.5, 0.2, 0.3]


def test_propose_step(mcmcusher, rand_occu):
    iterations = 50000
    # test with 50/50 probability
    flipped_sites = []
    count1, count2 = 0, 0
    total = 0
    for i in range(iterations):
        step = mcmcusher.propose_step(rand_occu)
        for flip in step:
            if flip[0] in mcmcusher.sublattices[0].sites:
                count1 += 1
                assert flip[1] in range(len(mcmcusher.sublattices[0].site_space))
            elif flip[0] in mcmcusher.sublattices[1].sites:
                count2 += 1
                assert flip[1] in range(len(mcmcusher.sublattices[1].site_space))
            else:
                raise RuntimeError('Something went wrong in proposing'
                                   f'a step site proposed in {step} is'
                                   ' not in any of the allowed sites')
            total += 1
            flipped_sites.append(flip[0])

    # check probabilities seem sound
    assert count1 / total == pytest.approx(0.5, abs=1E-2)
    assert count2 / total == pytest.approx(0.5, abs=1E-2)

    # check that every site was flipped at least once
    assert all(i in flipped_sites for i in np.arange(num_sites))

    # Now check with a sublattice bias
    mcmcusher.sublattice_probabilities = [0.8, 0.2]
    flipped_sites = []
    count1, count2 = 0, 0
    total = 0
    for i in range(iterations):
        step = mcmcusher.propose_step(rand_occu)
        for flip in step:
            if flip[0] in mcmcusher.sublattices[0].sites:
                count1 += 1
                assert flip[1] in range(len(mcmcusher.sublattices[0].site_space))
            elif flip[0] in mcmcusher.sublattices[1].sites:
                count2 += 1
                assert flip[1] in range(len(mcmcusher.sublattices[1].site_space))
            else:
                raise RuntimeError('Something went wrong in proposing'
                                   f'a step site proposed in {step} is'
                                   ' not in any of the allowed sites')
            total += 1
            flipped_sites.append(flip[0])
    assert count1 / total == pytest.approx(0.8, abs=1E-2)
    assert count2 / total == pytest.approx(0.2, abs=1E-2)


def get_oxi_state(sp):
    if 'oxi_state' in dir(sp):
        return sp.oxi_state
    else:
        return 0

def is_neutral(occu,bits,sublat_list):
    charge = 0
    for sl_id,sl in enumerate(sublat_list):
        charge += sum([get_oxi_state(bits[sl_id][sp_id]) for sp_id in occu[sl]])
    return charge == 0

def test_flip_neutral(tableflipper, rand_occu_neutral):

    occu = deepcopy(rand_occu_neutral)
    sl_list = [[0,1,2,3,4,5],[6,7,8,9,10,11]]
    bits = tableflipper.bits

    for i in range(30000):
        assert is_neutral(occu,bits,sl_list)
        step = tableflipper.propose_step(occu)
        # With weights mask, we should not propose null steps any more.
        assert len(step) > 0
        #print('step:',step)
        for s_id, sp_id in step:
            occu[s_id] = sp_id

def test_flip_partial(partialflipper, rand_occu_partial):

    occu = deepcopy(rand_occu_partial)
    sl_list = [[0,1,2,3,4,5],[6,7,8,9,10,11]]
    bits = partialflipper.bits
    print("Bits:", bits)

    for i in range(30000):
        assert is_neutral(occu,bits,sl_list)
        step = partialflipper.propose_step(occu)
        # With weights mask, we should not propose null steps any more.
        assert len(step) > 0
        assert not any(i in [0, 3, 6, 9] for i, s in step)
        #print('step:',step)
        for s_id, sp_id in step:
            occu[s_id] = sp_id

def is_canonical(occu,step,sublat_list):
    if len(step)==0:
        return True
    if len(step)!=2:
        return False
    if (occu[step[0][0]] == step[1][1] and
        occu[step[1][0]] == step[0][1]):
        sl_id_0 = None
        sl_id_1 = None
        for sl_id, sl in enumerate(sublat_list):
            if step[0][0] in sl:
                sl_id_0 = sl_id
            if step[1][0] in sl:
                sl_id_1 = sl_id
        if sl_id_0 == sl_id_1:
            return True
    return False

def compstat_to_random_occu(compstat, sl_sizes, sc_size):
    random_occu = []
    for sl_comp, sl_size in zip(compstat, sl_sizes):
        sl_occu = np.zeros(sl_size * sc_size, dtype=np.int64)
        if sum(sl_comp) != sl_size * sc_size:
            raise ValueError("Number of sublattice species does\
                              not sum to sublattice size")
        shuffled_ids = list(range(sl_size*sc_size))
        random.shuffle(shuffled_ids)
        n_assigned = 0
        for sp, n in enumerate(sl_comp):
            sl_occu[shuffled_ids[n_assigned: n_assigned + n]] = sp
            n_assigned += n
        random_occu.append(sl_occu)
    return np.array(random_occu, dtype=np.int64).flatten()

def hash_occu(occu):
    hashed = ''
    for o in occu:
        hashed += str(int(round(o)))
    return hashed

def dehash_occu(hashed):
    occu = []
    for i in hashed:
        occu.append(int(i))
    return np.array(occu, dtype=np.int64)

# Run MC on a null hamiltonian to check correctness of detail balance.
# This will take some time.
def get_all_neutral_occus(compspace):
    compstats = comp_space.int_grids(sc_size=3, form='compstat')
    occus = []
    for c in compstats:
        occus_an = []
        occus_ca = []
        for perm in permutations(range(3)):
            o = np.zeros(3, dtype=int)
            o[:] = 2
            o[:perm[c[0][0]]] = 0
            o[perm[c[0][0]:(c[0][0]+c[0][1])]] = 1
            o_hash = hash_occu(o)
            if o_hash not in occus_ca:
                occus_ca.append(o_hash)
        for perm in permutations(range(3)):
            o = np.zeros(3, dtype=int)
            o[:] = 1
            o[:perm[c[1][0]]] = 0
            o_hash = hash_occu(o)
            if o_hash not in occus_an:
                occus_an.append(o_hash)
        for o_an in occus_an:
            for o_ca in occus_ca:
                occus.append(o_ca+o_an)
    assert len(occus) == 34
    return occus


def test_mask():
<<<<<<< HEAD
    bits = [[Species('Li',1), Species('Mn',3), Species('Ti',4)],[Species('P',-3), Species('O',-2)]]
=======
    bits = [[Specie('Li',1), Specie('Mn',3), Specie('Ti',4)],[Specie('P',-3), Specie('O',-2)]]
>>>>>>> fb9268db
    space = CompSpace(bits)
    # Flip 1: Ti+P -> Mn+O
    # Flip 2: Li+Ti+O -> 2Mn+P
    table = space.min_flip_table
    comp_stats = [[[4,0,2],[0,6]],
                  [[3,3,0],[0,6]],
                  [[3,1,2],[2,4]],
                  [[2,4,0],[2,4]],
                  [[3,0,3],[3,3]],
                  [[2,3,1],[3,3]],
                  [[2,0,4],[6,0]],
                  [[1,3,2],[6,0]],
                  [[0,6,0],[6,0]]]
    masks = [[0,0,1,0],
             [0,1,0,0],
             [1,1,1,0],
             [0,1,0,1],
             [1,0,1,0],
             [1,1,1,1],
             [1,0,0,0],
             [1,0,0,1],
             [0,0,0,1]]
    test_masks = [flip_weights_mask(table, c) for c in comp_stats]
    assert np.allclose(masks, test_masks)


def test_neutral_probabilities():

    space1 = SiteSpace(Composition({'Li+':0.5,'Mn3+':0.3333333,'Ti4+':0.1666667}))
    space2 = SiteSpace(Composition({'O2-':0.8333333,'P3-':0.1666667}))
    sl1 = Sublattice(space1,np.array([0,1,2]))
    sl2 = Sublattice(space2,np.array([3,4,5]))

    tableflipper = Tableflipper([sl1, sl2])
    comp_space = tableflipper._compspace
    compstats = comp_space.int_grids(sc_size=3, form='compstat')
    state_counter = {}
    comp = random.choice(compstats)
    occu = compstat_to_random_occu(comp,sl_sizes=[1,1], sc_size=3)
    print("Initial occupancy:", occu)
    for i in range(1000000):
        occu_str = hash_occu(occu)
        if i > 100000:
            if occu_str not in state_counter:
                state_counter[occu_str] = 1
            else:
                state_counter[occu_str] += 1
        step = tableflipper.propose_step(occu)
        factor = tableflipper.compute_a_priori_factor(occu, step)
        #factor = 1
        if np.log(random.random()) < np.log(factor):
            # Accept step
            for sid, sp_to in step:
                occu[sid] = sp_to
    N = sum(list(state_counter.values()))
    sorted_counter = sorted(list(state_counter.items()), key=lambda x: x[1])
    print("Total number of states:", len(state_counter))
    print("Max frequency:", sorted_counter[-1][1])
    print("Max frequency occu:", sorted_counter[-1][0])
    print("Min frequency:", sorted_counter[0][1])
    print("Min frequency occu:", sorted_counter[0][0])
    print("Average frequency:", np.average(list(state_counter.values())))
 
    # Test with zero hamiltonian, assert equal frequency.
    assert len(state_counter) <= 34  # Total 34 possible states.
    assert len(state_counter) > 31
    assert (max(state_counter.values())-min(state_counter.values()))/np.average(list(state_counter.values())) < 0.1

def test_partial_probabilities():

    space1 = SiteSpace(Composition({'Li+':0.5,'Mn3+':0.3333333,'Ti4+':0.1666667}))
    space2 = SiteSpace(Composition({'O2-':0.8333333,'P3-':0.1666667}))
    sl1 = Sublattice(space1,np.array([0,1,2]))
    sl2 = Sublattice(space2,np.array([3,4,5]))
    sl2.restrict_sites([5])

    tableflipper = Tableflipper([sl1, sl2])
    comp_space = tableflipper._compspace
    state_counter = {}
    print("Bits:", tableflipper.bits)

    occu = np.array([2, 2, 2, 0, 0, 0])
    print("Initial occupancy:", occu)
    for i in range(500000):
        occu_str = hash_occu(occu)
        if i > 50000:
            if occu_str not in state_counter:
                state_counter[occu_str] = 1
            else:
                state_counter[occu_str] += 1
        step = tableflipper.propose_step(occu)
        factor = tableflipper.compute_a_priori_factor(occu, step)
        #factor = 1
        if np.log(random.random()) < np.log(factor):
            # Accept step
            for sid, sp_to in step:
                occu[sid] = sp_to
    N = sum(list(state_counter.values()))
    sorted_counter = sorted(list(state_counter.items()), key=lambda x: x[1])
    print("Total number of states:", len(state_counter))
    print("Max frequency:", sorted_counter[-1][1])
    print("Max frequency occu:", sorted_counter[-1][0])
    print("Min frequency:", sorted_counter[0][1])
    print("Min frequency occu:", sorted_counter[0][0])
    print("Average frequency:", np.average(list(state_counter.values())))
 
    # Test with zero hamiltonian, assert equal frequency.
    assert len(state_counter) <= 19  # Total 19 possible states.
    assert len(state_counter) > 17
    assert (max(state_counter.values())-min(state_counter.values()))/np.average(list(state_counter.values())) < 0.1

def test_subchain_walk(subchainwalker, rand_occu_neutral):
    comp_change_count = 0
    occu = rand_occu_neutral.copy()

    bits = [s.species for s in subchainwalker.all_sublattices]
    sl_list = [[0,1,2,3,4,5],[6,7,8,9,10,11]]

    for _ in range(100):
        step = subchainwalker.propose_step(occu)
        assert is_neutral(occu, bits, sl_list)

        if not is_canonical(occu, step, sl_list):
            comp_change_count += 1
        for i, sp in step:
            occu[i] = sp

    assert comp_change_count >= 80

def test_partial_walk(partialwalker, rand_occu_partial):
    comp_change_count = 0
    occu = rand_occu_partial.copy()

    bits = [s.species for s in partialwalker.all_sublattices]
    sl_list = [[0,1,2,3,4,5],[6,7,8,9,10,11]]

    for _ in range(100):
        step = partialwalker.propose_step(occu)
        assert is_neutral(occu, bits, sl_list)
        assert not any(i in [0, 3, 6, 9] for i, s in step)

        if not is_canonical(occu, step, sl_list):
            comp_change_count += 1
        for i, sp in step:
            occu[i] = sp

    assert comp_change_count >= 80<|MERGE_RESOLUTION|>--- conflicted
+++ resolved
@@ -6,11 +6,8 @@
 
 from scipy.stats import norm
 
-<<<<<<< HEAD
 from pymatgen.core import Composition, Species
-=======
-from pymatgen import Composition,Specie
->>>>>>> fb9268db
+
 from smol.cofe.space.domain import SiteSpace
 from smol.moca.ensemble.sublattice import Sublattice
 from smol.moca.sampler.mcusher import (Swapper, Flipper,
@@ -282,11 +279,8 @@
 
 
 def test_mask():
-<<<<<<< HEAD
     bits = [[Species('Li',1), Species('Mn',3), Species('Ti',4)],[Species('P',-3), Species('O',-2)]]
-=======
-    bits = [[Specie('Li',1), Specie('Mn',3), Specie('Ti',4)],[Specie('P',-3), Specie('O',-2)]]
->>>>>>> fb9268db
+
     space = CompSpace(bits)
     # Flip 1: Ti+P -> Mn+O
     # Flip 2: Li+Ti+O -> 2Mn+P
