import os
<<<<<<< HEAD
import numpy as np
from smol.io import save_work, load_work
from smol.cofe import ClusterSubspace, ClusterExpansion, StructureWrangler
from smol.moca import CanonicalEnsemble
from smol.moca.processor import ClusterExpansionProcessor
from tests.data import lno_prim, lno_data
=======
>>>>>>> 58071164

from smol.cofe import ClusterSubspace, StructureWrangler
from smol.io import load_work, save_work
from smol.moca import CanonicalEnsemble, ClusterExpansionProcessor


<<<<<<< HEAD
        coefs = np.ones(cls.cs.num_corr_functions)
        cls.ce = ClusterExpansion(cls.cs, coefs)
        cls.pr = ClusterExpansionProcessor(cls.cs, 2 * np.eye(3), coefs)
        cls.en = CanonicalEnsemble(cls.pr)
        cls.file_path = './test_save_work.mson'

    def test_save_load_work(self):
        save_work(self.file_path, self.cs, self.sw, self.ce, self.pr, self.en)
        self.assertTrue(os.path.isfile(self.file_path))

        work_dict = load_work(self.file_path)
        self.assertEqual(5, len(work_dict))

        for name, obj in work_dict.items():
            self.assertEqual(name, obj.__class__.__name__)
            self.assertTrue(type(obj) in (ClusterSubspace, ClusterExpansion,
                                          StructureWrangler, ClusterExpansionProcessor,
                                          CanonicalEnsemble))

    @classmethod
    def tearDownClass(cls) -> None:
        os.remove(cls.file_path)
=======
def test_save_load_work(single_canonical_ensemble, tmpdir):
    processor = single_canonical_ensemble.processor
    subspace = processor.cluster_subspace
    wrangler = StructureWrangler(processor)
    file_path = os.path.join(tmpdir, "smol.mson")
    save_work(file_path, subspace, wrangler, processor, single_canonical_ensemble)
    assert os.path.isfile(file_path)
    work_dict = load_work(file_path)
    assert len(work_dict) == 4
    for name, obj in work_dict.items():
        assert name == obj.__class__.__name__
        assert type(obj) in (
            ClusterSubspace,
            StructureWrangler,
            ClusterExpansionProcessor,
            CanonicalEnsemble,
        )
    os.remove(file_path)
>>>>>>> 58071164
<|MERGE_RESOLUTION|>--- conflicted
+++ resolved
@@ -1,43 +1,10 @@
 import os
-<<<<<<< HEAD
-import numpy as np
-from smol.io import save_work, load_work
-from smol.cofe import ClusterSubspace, ClusterExpansion, StructureWrangler
-from smol.moca import CanonicalEnsemble
-from smol.moca.processor import ClusterExpansionProcessor
-from tests.data import lno_prim, lno_data
-=======
->>>>>>> 58071164
 
 from smol.cofe import ClusterSubspace, StructureWrangler
 from smol.io import load_work, save_work
 from smol.moca import CanonicalEnsemble, ClusterExpansionProcessor
 
 
-<<<<<<< HEAD
-        coefs = np.ones(cls.cs.num_corr_functions)
-        cls.ce = ClusterExpansion(cls.cs, coefs)
-        cls.pr = ClusterExpansionProcessor(cls.cs, 2 * np.eye(3), coefs)
-        cls.en = CanonicalEnsemble(cls.pr)
-        cls.file_path = './test_save_work.mson'
-
-    def test_save_load_work(self):
-        save_work(self.file_path, self.cs, self.sw, self.ce, self.pr, self.en)
-        self.assertTrue(os.path.isfile(self.file_path))
-
-        work_dict = load_work(self.file_path)
-        self.assertEqual(5, len(work_dict))
-
-        for name, obj in work_dict.items():
-            self.assertEqual(name, obj.__class__.__name__)
-            self.assertTrue(type(obj) in (ClusterSubspace, ClusterExpansion,
-                                          StructureWrangler, ClusterExpansionProcessor,
-                                          CanonicalEnsemble))
-
-    @classmethod
-    def tearDownClass(cls) -> None:
-        os.remove(cls.file_path)
-=======
 def test_save_load_work(single_canonical_ensemble, tmpdir):
     processor = single_canonical_ensemble.processor
     subspace = processor.cluster_subspace
@@ -55,5 +22,4 @@
             ClusterExpansionProcessor,
             CanonicalEnsemble,
         )
-    os.remove(file_path)
->>>>>>> 58071164
+    os.remove(file_path)