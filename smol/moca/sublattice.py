--- conflicted
+++ resolved
@@ -188,46 +188,6 @@
         sublattice = cls(
             SiteSpace.from_dict(d["site_space"]), sites=np.array(d["sites"], dtype=int)
         )
-<<<<<<< HEAD
-        sublattice.active_sites = np.array(d["active_sites"])
-        return sublattice
-
-
-@dataclass
-class InactiveSublattice(MSONable):
-    """Same as Sublattice but for sublattices with no configurational
-    degrees of freedom.
-
-    Attributes:
-     site_space (SiteSpace):
-        SiteSpace with the allowed species and their random
-        state composition.
-     sites (ndarray):
-        array of site indices for all sites in sublattice
-    """
-
-    site_space: SiteSpace
-    sites: np.ndarray
-
-    def as_dict(self):
-        """Get Json-serialization dict representation.
-
-        Returns:
-            MSONable dict
-        """
-        d = {"site_space": self.site_space.as_dict(), "sites": self.sites.tolist()}
-        return d
-
-    @classmethod
-    def from_dict(cls, d):
-        """Instantiate a sublattice from dict representation.
-
-        Returns:
-            Sublattice
-        """
-        return cls(SiteSpace.from_dict(d["site_space"]), np.array(d["sites"]))
-=======
         sublattice.active_sites = np.array(d["active_sites"], dtype=int)
         sublattice.encoding = np.array(d["encoding"], dtype=int)
-        return sublattice
->>>>>>> 603cf9f8
+        return sublattice