"""Implementation of Sublattice class.
A sublattice represents a set of sites in a supercell that have all have
the same site space. More rigourously it represents a substructure of the
random structure supercell being sampled in a Monte Carlo simulation.
"""

__author__ = "Luis Barroso-Luque"

from dataclasses import dataclass, field
import numpy as np
from monty.json import MSONable
from smol.cofe.space.domain import SiteSpace, Vacancy

from pymatgen.core import Composition


@dataclass
class Sublattice(MSONable):
    """Sublattice class.
    A Sublattice is used to represent a subset of supercell sites that have
    the same site space. Rigorously it represents a set of sites in a
    "substructure" of the total structure.
    Attributes:
     site_space (SiteSpace):
        SiteSpace with the allowed species and their random
        state composition.
     sites (ndarray):
        array of site indices for all sites in sublattice
     active_sites (ndarray):
        array of site indices for all unrestricted sites in the sublattice.
     encoding (ndarray):
        array of species encoding in integer indices. By default,
        will be initialized as range(len(site_space)). Might be different
        if a sub-lattice was created from the split of another sub-lattice.
    """

    site_space: SiteSpace
    sites: np.array
    active_sites: np.array = field(init=False)
    encoding: np.array = field(init=False)

    def __post_init__(self):
        """Copy sites into active_sites, and initial setup."""
        self.sites = np.unique(self.sites)
        self.active_sites = self.sites.copy()
        if len(self.site_space) <= 1:
            # A single-species sub-lattice should not be active at all.
            self.restrict_sites(self.sites)

        self.encoding = np.arange(len(self.site_space), dtype=int)

    @property
    def is_active(self):
        """Whether sub-lattice has active sites."""
        return len(self.active_sites) > 0

    @property
    def species(self):
        """Get allowed species for sites in sublattice."""
        return tuple(self.site_space.keys())

    @property
    def restricted_sites(self):
        """Get restricted sites for species."""
        return np.setdiff1d(self.sites, self.active_sites)

    def restrict_sites(self, sites):
        """Restricts (freezes) the given sites.
        Once a site is restricted, no Metropolis step can be proposed
        with it, including flipping, swapping, etc.
        Args:
            sites (Sequence):
                indices of sites in the occupancy string to restrict.
        """
        self.active_sites = np.array([i for i in self.active_sites
                                      if i not in sites])

    def reset_restricted_sites(self):
        """Reset all restricted sites to active."""
        # Single species sub-lattice can never be active.
        if len(self.site_space) > 1:
            self.active_sites = self.sites.copy()

<<<<<<< HEAD
    def split_by_species(self, occu, codes_in_partitions):
        """Split a sub-lattice into multiple by specie.
=======
    def as_dict(self):
        """Get Json-serialization dict representation.

        Returns:
            MSONable dict
        """
        sublattice_d = {
            "site_space": self.site_space.as_dict(),
            "sites": self.sites.tolist(),
            "active_sites": self.active_sites.tolist(),
        }
        return sublattice_d

    @classmethod
    def from_dict(cls, d):
        """Instantiate a sublattice from dict representation.
>>>>>>> 1290f537

        An example use case might be simulating topotactic Li extraction
        and insertion, where we want to consider Li/Vac, TM and O as
        different sub-lattices that can not be mixed by swapping.
        Args:
            occu (np.ndarray[int]):
                An occupancy array to reference with.
            codes_in_partitions (List[List[int]]):
                Each sub-list contains a few encodings of species in
                the site space to be grouped as a new sub-lattice, namely,
                sites with occu[sites] == specie in the sub-list, will be
                used to initialize a new sub-lattice.
                Sub-lists will be pre-sorted to ascending order.
        Returns:
            List of split sub-lattices:
                List[Sublattice]
        """
        part_sublattices = []
        for species_codes in codes_in_partitions:
            part_comp = {}
            part_sites = []
            part_actives = []
            # Because site space species were sorted.
            part_codes = sorted(species_codes)
            for code in part_codes:
                sp_id = np.where(self.encoding == code)[0][0]
                sp = self.species[sp_id]
                part_comp[sp] = self.site_space[sp]
                part_sites.extend(self.sites[occu[self.sites] == code]
                                  .tolist())
                part_actives.extend(self.active_sites[occu[self.active_sites]
                                    == code].tolist())
            # Re-weighting partitioned site-space
            part_n = sum(list(part_comp.values()))
            part_comp = {sp: part_comp[sp] / part_n for sp in part_comp
                         if not isinstance(sp, Vacancy)}
            part_comp = Composition(part_comp)
            part_space = SiteSpace(part_comp)
            part_sites = np.array(part_sites, dtype=int)
            part_actives = np.array(part_actives, dtype=int)
            part_codes = np.array(part_codes, dtype=int)
            part_sublatt = Sublattice(part_space, part_sites)
            part_sublatt.active_sites = part_actives
            part_sublatt.encoding = part_codes
            if len(part_codes) == 1:
                part_sublatt.restrict_sites(part_sublatt.sites)
            part_sublattices.append(part_sublatt)
        return part_sublattices

    def as_dict(self):
        """Get Json-serialization dict representation.
        Returns:
            MSONable dict
        """
<<<<<<< HEAD
        d = {'site_space': self.site_space.as_dict(),
             'sites': self.sites.tolist(),
             'encoding': self.encoding.tolist(),
             'active_sites': self.active_sites.tolist()}
        return d
=======
        inact_sublattice_d = {
            "site_space": self.site_space.as_dict(),
            "sites": self.sites.tolist(),
        }
        return inact_sublattice_d
>>>>>>> 1290f537

    @classmethod
    def from_dict(cls, d):
        """Instantiate a sublattice from dict representation.
        Returns:
            Sublattice
        """
        sublattice = cls(SiteSpace.from_dict(d['site_space']),
                         sites=np.array(d['sites'], dtype=int))
        sublattice.active_sites = np.array(d['active_sites'], dtype=int)
        sublattice.encoding = np.array(d['encoding'], dtype=int)
        return sublattice<|MERGE_RESOLUTION|>--- conflicted
+++ resolved
@@ -1,4 +1,5 @@
 """Implementation of Sublattice class.
+
 A sublattice represents a set of sites in a supercell that have all have
 the same site space. More rigourously it represents a substructure of the
 random structure supercell being sampled in a Monte Carlo simulation.
@@ -17,9 +18,11 @@
 @dataclass
 class Sublattice(MSONable):
     """Sublattice class.
+
     A Sublattice is used to represent a subset of supercell sites that have
     the same site space. Rigorously it represents a set of sites in a
     "substructure" of the total structure.
+
     Attributes:
      site_space (SiteSpace):
         SiteSpace with the allowed species and their random
@@ -66,14 +69,15 @@
 
     def restrict_sites(self, sites):
         """Restricts (freezes) the given sites.
+
         Once a site is restricted, no Metropolis step can be proposed
         with it, including flipping, swapping, etc.
+
         Args:
             sites (Sequence):
                 indices of sites in the occupancy string to restrict.
         """
-        self.active_sites = np.array([i for i in self.active_sites
-                                      if i not in sites])
+        self.active_sites = np.array([i for i in self.active_sites if i not in sites])
 
     def reset_restricted_sites(self):
         """Reset all restricted sites to active."""
@@ -81,27 +85,8 @@
         if len(self.site_space) > 1:
             self.active_sites = self.sites.copy()
 
-<<<<<<< HEAD
     def split_by_species(self, occu, codes_in_partitions):
         """Split a sub-lattice into multiple by specie.
-=======
-    def as_dict(self):
-        """Get Json-serialization dict representation.
-
-        Returns:
-            MSONable dict
-        """
-        sublattice_d = {
-            "site_space": self.site_space.as_dict(),
-            "sites": self.sites.tolist(),
-            "active_sites": self.active_sites.tolist(),
-        }
-        return sublattice_d
-
-    @classmethod
-    def from_dict(cls, d):
-        """Instantiate a sublattice from dict representation.
->>>>>>> 1290f537
 
         An example use case might be simulating topotactic Li extraction
         and insertion, where we want to consider Li/Vac, TM and O as
@@ -153,31 +138,24 @@
 
     def as_dict(self):
         """Get Json-serialization dict representation.
+
         Returns:
             MSONable dict
         """
-<<<<<<< HEAD
-        d = {'site_space': self.site_space.as_dict(),
+        sl_d = {'site_space': self.site_space.as_dict(),
              'sites': self.sites.tolist(),
              'encoding': self.encoding.tolist(),
              'active_sites': self.active_sites.tolist()}
-        return d
-=======
-        inact_sublattice_d = {
-            "site_space": self.site_space.as_dict(),
-            "sites": self.sites.tolist(),
-        }
-        return inact_sublattice_d
->>>>>>> 1290f537
+        return sl_d
 
     @classmethod
     def from_dict(cls, d):
         """Instantiate a sublattice from dict representation.
+
         Returns:
             Sublattice
         """
-        sublattice = cls(SiteSpace.from_dict(d['site_space']),
-                         sites=np.array(d['sites'], dtype=int))
+        sublattice = cls(SiteSpace.from_dict(d['site_space']), sites=np.array(d['sites'], dtype=int))
         sublattice.active_sites = np.array(d['active_sites'], dtype=int)
         sublattice.encoding = np.array(d['encoding'], dtype=int)
         return sublattice