"""Implementation of Ewald processor class for a fixed size supercell.

An Ewald processor is optimized to compute electrostatic interaction energy
and changes in electrostatic energy from a list of local flips for use in
Monte Carlo sampling.

If you are using a Hamiltonian with a Cluster expansion and an Ewald summation
electrostatic term, you should use the CompositeProcessor with a
ClusterExpansionProcessor and an EwaldProcessor class.
"""

__author__ = "Luis Barroso-Luque"

import warnings
from functools import cache, cached_property

import numpy as np
from pymatgen.analysis.ewald import EwaldSummation

from smol.cofe.extern.ewald import EwaldTerm
from smol.cofe.space.clusterspace import ClusterSubspace
from smol.moca.processor.base import Processor
from src.mc_utils import delta_ewald_single_flip


class EwaldProcessor(Processor):
    """Processor for CE's including an EwaldTerm.

    A Processor class that handles changes for the electrostatic interaction
    energy using an Ewald Summation term.
    """

    def __init__(
        self,
        cluster_subspace,
        supercell_matrix,
        ewald_term,
        coefficient=1.0,
    ):
        """Initialize an EwaldProcessor.

        Args:
            cluster_subspace (ClusterSubspace):
                a cluster subspace.
            supercell_matrix (ndarray):
                an array representing the supercell matrix with respect to the
                Cluster Expansion prim structure.
            ewald_term (EwaldTerm):
                an instance of EwaldTerm to compute electrostatic energies.
            coefficient (float):
<<<<<<< HEAD
                fitting coeficient to scale Ewald energy by.
            ewald_summation (EwaldSummation): optional
                pymatgen EwaldSummation instance, make sure this uses the exact
                same parameters as those used in the EwaldTerm in the
                ClusterSubspace used in the ClusterExpansion
                (i.e. same eta, real and recip cut-offs).
=======
                Fitting coefficient to scale Ewald energy by.
>>>>>>> 603cf9f8
        """
        contains_ewald = False
        for term in cluster_subspace.external_terms:
            if isinstance(term, EwaldTerm):
                contains_ewald = True
                break

        if not contains_ewald:
            cluster_subspace.add_external_term(EwaldTerm())
            warnings.warn(
                message="Warning: cluster subspace does not contain "
                "an Ewald term. Creating a default Ewald "
                "term and adding to cluster subspace"
            )
        super().__init__(cluster_subspace, supercell_matrix, coefficient)

        self._ewald_term = ewald_term
        # Set up ewald structure and indices
        struct, inds = self._ewald_term.get_ewald_structure(self.structure)
        self._ewald_structure = struct
        self._ewald_inds = np.ascontiguousarray(inds)

    @cached_property
    def ewald_summation(self):
        """Get the pymatgen EwaldSummation object."""
        ewald_summation = EwaldSummation(
            self._ewald_structure,
            real_space_cut=self._ewald_term.real_space_cut,
            recip_space_cut=self._ewald_term.recip_space_cut,
            eta=self._ewald_term.eta,
        )
        return ewald_summation

    @property
    @cache
    def ewald_matrix(self):
        """Get the electrostatic interaction matrix.

        The matrix used is the one set in the EwaldTerm of the given
        ClusterExpansion.
        """
        matrix = self._ewald_term.get_ewald_matrix(self.ewald_summation)
        matrix = np.ascontiguousarray(matrix)
        return matrix

    def compute_property(self, occupancy):
        """Compute the Ewald electrostatic energy for a given occupancy array.

        Args:
            occupancy (ndarray):
                encoded occupancy array
        Returns:
            float: Ewald electrostatic energy
        """
        return self.coefs * self.compute_feature_vector(occupancy)

    def compute_property_change(self, occupancy, flips):
        """Compute change in electrostatic energy from a set of flips.

        Args:
            occupancy (ndarray):
                encoded occupancy array
            flips (list):
                list of tuples for (index of site, specie code to set)

        Returns:
            float: electrostatic energy change
        """
        return self.coefs * self.compute_feature_vector_change(occupancy, flips)

    def compute_feature_vector(self, occupancy):
        """Compute the feature vector for a given occupancy array.

        Each entry in the correlation vector corresponds to a particular
        symmetrically distinct bit ordering.

        Args:
            occupancy (ndarray):
                encoded occupation array

        Returns:
            array: correlation vector
        """
        ew_occu = self._ewald_term.get_ewald_occu(
            occupancy, self.ewald_matrix.shape[0], self._ewald_inds
        )
        return np.sum(self.ewald_matrix[ew_occu, :][:, ew_occu])

    def compute_feature_vector_change(self, occupancy, flips):
        """
        Compute the change in the feature vector from a list of flips.

        Args:
            occupancy (ndarray):
                encoded occupancy string
            flips (list of tuple):
                list of tuples with two elements. Each tuple represents a
                single flip where the first element is the index of the site
                in the occupancy string and the second element is the index
                for the new species to place at that site.

        Returns:
            array: change in correlation vector
        """
        occu_i = occupancy
        delta_energy = 0
        for f in flips:
            occu_f = occu_i.copy()
            occu_f[f[0]] = f[1]
            delta_energy += delta_ewald_single_flip(
                occu_f, occu_i, self.ewald_matrix, self._ewald_inds, f[0]
            )
            occu_i = occu_f
        return delta_energy

    def as_dict(self) -> dict:
        """
        Json-serialization dict representation.

        Returns:
            MSONable dict
        """
        ewald_d = super().as_dict()
        ewald_d["ewald_summation"] = self.ewald_summation.as_dict()
        ewald_d["ewald_term"] = self._ewald_term.as_dict()
        return ewald_d

    @classmethod
    def from_dict(cls, d):
<<<<<<< HEAD
        """Create an EwaldProcessor from serialized MSONable dict."""
        pr = cls(
=======
        """Create a EwaldProcessor from serialized MSONable dict."""
        # pylint: disable=duplicate-code
        proc = cls(
>>>>>>> 603cf9f8
            ClusterSubspace.from_dict(d["cluster_subspace"]),
            np.array(d["supercell_matrix"]),
            ewald_term=EwaldTerm.from_dict(d["ewald_term"]),
            coefficient=d["coefficients"],
        )
        proc.ewald_summation = EwaldSummation.from_dict(d["ewald_summation"])

        return proc<|MERGE_RESOLUTION|>--- conflicted
+++ resolved
@@ -48,16 +48,7 @@
             ewald_term (EwaldTerm):
                 an instance of EwaldTerm to compute electrostatic energies.
             coefficient (float):
-<<<<<<< HEAD
-                fitting coeficient to scale Ewald energy by.
-            ewald_summation (EwaldSummation): optional
-                pymatgen EwaldSummation instance, make sure this uses the exact
-                same parameters as those used in the EwaldTerm in the
-                ClusterSubspace used in the ClusterExpansion
-                (i.e. same eta, real and recip cut-offs).
-=======
                 Fitting coefficient to scale Ewald energy by.
->>>>>>> 603cf9f8
         """
         contains_ewald = False
         for term in cluster_subspace.external_terms:
@@ -187,14 +178,9 @@
 
     @classmethod
     def from_dict(cls, d):
-<<<<<<< HEAD
-        """Create an EwaldProcessor from serialized MSONable dict."""
-        pr = cls(
-=======
         """Create a EwaldProcessor from serialized MSONable dict."""
         # pylint: disable=duplicate-code
         proc = cls(
->>>>>>> 603cf9f8
             ClusterSubspace.from_dict(d["cluster_subspace"]),
             np.array(d["supercell_matrix"]),
             ewald_term=EwaldTerm.from_dict(d["ewald_term"]),
