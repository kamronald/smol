--- conflicted
+++ resolved
@@ -23,26 +23,16 @@
     individual processor. This can be used to mix models in any way that your
     heart desires.
 
-<<<<<<< HEAD
-    The most common use case of them all is a CompositeProcessor of a
-    ClusterExpansionProcessor and an EwaldProcessor for use in ionic materials.
-=======
     The most common use case is a CompositeProcessor of a
     ClusterExpansionProcessor and an EwaldProcessor for use in ionic materials
     when the cluster expansion contains an Ewald term.
->>>>>>> 58071164
 
     You can add any of the other processor class implemented to build a
     composite processor.
 
     It is recommended to use the :code:`from_cluster_expansion` to create an
-<<<<<<< HEAD
-    ensemble and the underlying processor automatically rather than directly
-    creating a processor. This will take care of creating the correct
-=======
     ensemble and the underlying processor automatically created rather than
     directly creating a processor. This will take care of creating the correct
->>>>>>> 58071164
     :class:`CompositeProcessor` or :class:`ClusterExpansionProcessor` for you.
     """
 
