"""Bias term definitions for biased sampling techniques.

Bias terms can be added to an MCKernel in order to generate samples that are
biased accordingly.
"""

__author__ = "Fengyu Xie, Luis Barroso-Luque"

from abc import ABC, abstractmethod
from collections import Counter
from math import log

import numpy as np

from smol.cofe.space.domain import get_species
from smol.utils import class_name_from_str, derived_class_factory


class MCBias(ABC):
    """Base bias term class.

    Attributes:
        sublattices (List[Sublattice]):
            list of sublattices with active sites.
    """

<<<<<<< HEAD
    def __init__(self, sublattices, *args, **kwargs):
=======
    def __init__(self, sublattices, inactive_sublattices):
>>>>>>> 1290f537
        """Initialize Basebias.

        Args:
            sublattices (List[Sublattice]):
                List of active sublattices, containing species information and
                site indices in sublattice.
            args:
                Additional arguments buffer.
            kwargs:
                Additional keyword arguments buffer.
        """
        self.sublattices = sublattices
        self.active_sublattices = [sl for sl in self.sublattices if sl.is_active]

    @abstractmethod
    def compute_bias(self, occupancy):
        """Compute bias from occupancy.

        Args:
            occupancy(np.ndarray):
                Encoded occupancy string.
        Returns:
            Float, bias value.
        """
        return

    @abstractmethod
    def compute_bias_change(self, occupancy, step):
        """Compute bias change from step.

        The returned value needs to be the difference of bias logs,
        log(bias_f) - log(bias_i) when the bias terms would directly multiply
        the ensemble probability. (i.e. exp(-beta * E) * bias).

        Args:
            occupancy: (ndarray):
                Encoded occupancy array.
            step: (List[tuple(int,int)]):
                Step returned by MCUsher.
        Return:
            Float, change of bias value after step.
        """
        return


class FugacityBias(MCBias):
    """Fugacity fraction bias.

    This bias corresponds directly to using a composition bias. Using this
    for with a CanonicalEnsemble keeps fugacity fractions constant, which
    implicitly sets the chemical potentials, albeit for a specific temperature.
    Since one species per sublattice is the reference species, to calculate
    actual fugacities the reference fugacity must be computed as an ensemble
    average and all other fugacities can then be calculated.
    From the fugacities and the set temperature the corresponding chemical
    potentials can then be calculated.
    """

    def __init__(self, sublattices, fugacity_fractions=None):
        """Fugacity ratio bias.

        Args:
            sublattices (List[Sublattice]):
                List of active sublattices, containing species information and
                site indices in sublattice.
            fugacity_fractions (sequence of dicts): optional
                Dictionary of species name and fugacity fraction for each
                sublattice (.i.e think of it as the sublattice concentrations
                for random structure). If not given this will be taken from the
                prim structure used in the cluster subspace. Needs to be in
                the same order as the corresponding sublattice.
        """
        super().__init__(sublattices)
        self._fus = None
        self._fu_table = None
        # Consider only species on active sub-lattices
        self._species = [set(sublatt.site_space.keys())
                         for sublatt in self.active_sublattices]

        if fugacity_fractions is not None:
            # check that species are valid
            fugacity_fractions = [
                {get_species(k): v for k, v in sub.items()}
                for sub in fugacity_fractions
            ]
        else:
            fugacity_fractions = [
                dict(sublatt.site_space)
                for sublatt in self.active_sublattices
            ]
        self.fugacity_fractions = fugacity_fractions

    @property
    def fugacity_fractions(self):
        """Get the fugacity fractions for species on active sublatts."""
        return self._fus

    @fugacity_fractions.setter
    def fugacity_fractions(self, value):
        """Set the fugacity fractions on active sublatts and update table."""
        for sub in value:
            for spec, count in Counter(map(get_species, sub.keys())).items():
                if count > 1:
                    raise ValueError(
                        f"{count} values of the fugacity for the same "
                        f"species {spec} were provided.\n Make sure the "
                        f"dictionaries you are using have only "
                        f"string keys or only Species objects as keys."
                    )

        value = [{get_species(k): v for k, v in sub.items()} for sub in value]
        if not all(sum(fus.values()) == 1 for fus in value):
            raise ValueError("Fugacity ratios must add to one.")
        for (spec, vals) in zip(self._species, value):
            if spec != set(vals.keys()):
                raise ValueError(
                    f"Fugacity fractions given are missing or not valid "
                    f"species.\n"
                    f"Values must be given for each  of the following: "
                    f"{self._species}"
                )
        self._fus = value
        self._fu_table = self._build_fu_table(value)

    def compute_bias(self, occupancy):
        """Compute bias from occupancy.

        Args:
            occupancy(np.ndarray):
                Encoded occupancy string.
        Returns:
            Float, bias value.
        """
        return sum(
            log(self._fu_table[site][species]) for site, species in enumerate(occupancy)
        )

    def compute_bias_change(self, occupancy, step):
        """Compute bias change from step.

        The returned value needs to be the difference of bias logs,
        log(bias_f) - log(bias_i) when the bias terms would directly multiply
        the ensemble probability. (i.e. exp(-beta * E) * bias).

        Args:
            occupancy: (ndarray):
                Encoded occupancy array.
            step: (List[tuple(int,int)]):
                Step returned by MCUsher.
        Return:
            Float, change of bias value after step.
        """
        delta_log_fu = sum(
            log(self._fu_table[f[0]][f[1]] / self._fu_table[f[0]][occupancy[f[0]]])
            for f in step
        )
        return delta_log_fu

    def _build_fu_table(self, fugacity_fractions):
        """Build an array for fugacity fractions for all sites in system.

        Rows represent sites and columns species. This allows quick evaluation
        of fugacity fraction changes from flips. Not that the total number
        of columns will be the number of species in the largest site space. For
        smaller site spaces the values at those rows are meaningless and will
        be given values of 1. Also rows representing sites with not partial
        occupancy will have all 1 values and should never be used.
        """
        num_cols = max(max(sl.encoding) for sl in self.sublattices) + 1
        # Sublattice can only be initialized as default, or splitted from default.
        num_rows = sum(len(sl.sites) for sl in self.sublattices)
        table = np.ones((num_rows, num_cols))
        for fus, sublatt in zip(fugacity_fractions, self.active_sublattices):
            ordered_fus = np.array([fus[sp] for sp in sublatt.site_space])
            table[sublatt.sites[:, None], sublatt.encoding]\
                = ordered_fus[None, :]
        return table


def mcbias_factory(bias_type, sublattices, *args, **kwargs):
    """Get a MCMC bias from string name.

    Args:
        bias_type (str):
            string specyting bias name to instantiate.
        sublattices (List[Sublattice]):
            list of active sublattices, containing species information and
            site indices in sublattice.
        *args:
            positional args to instatiate a bias term.
        *kwargs:
            Keyword argument to instantiate a bias term.
    """
    if "bias" not in bias_type and "Bias" not in bias_type:
        bias_type += "-bias"
    bias_name = class_name_from_str(bias_type)
    return derived_class_factory(
        bias_name, MCBias, sublattices, *args, **kwargs
    )<|MERGE_RESOLUTION|>--- conflicted
+++ resolved
@@ -24,11 +24,7 @@
             list of sublattices with active sites.
     """
 
-<<<<<<< HEAD
-    def __init__(self, sublattices, *args, **kwargs):
-=======
-    def __init__(self, sublattices, inactive_sublattices):
->>>>>>> 1290f537
+    def __init__(self, sublattices, inactive_sublattices, *args, **kwargs):
         """Initialize Basebias.
 
         Args:
@@ -41,7 +37,7 @@
                 Additional keyword arguments buffer.
         """
         self.sublattices = sublattices
-        self.active_sublattices = [sl for sl in self.sublattices if sl.is_active]
+        self.active_sublattices = [sublatt for sublatt in self.sublattices if sublatt.is_active]
 
     @abstractmethod
     def compute_bias(self, occupancy):
@@ -105,8 +101,9 @@
         self._fus = None
         self._fu_table = None
         # Consider only species on active sub-lattices
-        self._species = [set(sublatt.site_space.keys())
-                         for sublatt in self.active_sublattices]
+        self._species = [
+            set(sublatt.site_space.keys()) for sublatt in self.active_sublattices
+        ]
 
         if fugacity_fractions is not None:
             # check that species are valid
@@ -197,14 +194,13 @@
         be given values of 1. Also rows representing sites with not partial
         occupancy will have all 1 values and should never be used.
         """
-        num_cols = max(max(sl.encoding) for sl in self.sublattices) + 1
+        num_cols = max(max(sublatt.encoding) for sublatt in self.sublattices) + 1
         # Sublattice can only be initialized as default, or splitted from default.
         num_rows = sum(len(sl.sites) for sl in self.sublattices)
         table = np.ones((num_rows, num_cols))
         for fus, sublatt in zip(fugacity_fractions, self.active_sublattices):
             ordered_fus = np.array([fus[sp] for sp in sublatt.site_space])
-            table[sublatt.sites[:, None], sublatt.encoding]\
-                = ordered_fus[None, :]
+            table[sublatt.sites[:, None], sublatt.encoding] = ordered_fus[None, :]
         return table
 
 
