"""Implementation of MCMC transition kernel classes.

A kernel essentially is an implementation of the MCMC algorithm that is used
to generate states for sampling an MCMC chain.
"""

__author__ = "Luis Barroso-Luque"

from abc import ABC, abstractmethod
from math import log
from types import SimpleNamespace

import numpy as np

from smol.constants import kB
from smol.moca.sampler.bias import MCBias, mcbias_factory
from smol.moca.sampler.mcusher import MCUsher, mcusher_factory
from smol.utils import class_name_from_str, derived_class_factory, get_subclasses

ALL_MCUSHERS = list(get_subclasses(MCUsher).keys())
ALL_BIAS = list(get_subclasses(MCBias).keys())


class Trace(SimpleNamespace):
    """Simple Trace class.

    A Trace is a simple namespace to hold states and values to be recorded
    during MC sampling.
    """

    def __init__(self, /, **kwargs):  # noqa
        if not all(isinstance(val, np.ndarray) for val in kwargs.values()):
            raise TypeError("Trace only supports attributes of type ndarray.")
        super().__init__(**kwargs)

    @property
    def names(self):
        """Get all attribute names."""
        return tuple(self.__dict__.keys())

    def items(self):
        """Return generator for (name, attribute)."""
        yield from self.__dict__.items()

    def __setattr__(self, name, value):
        """Set only ndarrays as attributes."""
        if isinstance(value, (float, int)):
            value = np.array([value])

        if not isinstance(value, np.ndarray):
            raise TypeError("Trace only supports attributes of type ndarray.")
        self.__dict__[name] = value

    def as_dict(self):
        """Return copy of underlying dictionary."""
        return self.__dict__.copy()


class StepTrace(Trace):
    """StepTrace class.

    Same as Trace above but holds a default "delta_trace" inner trace to hold
    trace values that represent changes from previous values, to be handled
    similarly to delta_features and delta_energy.

    A StepTrace object is set as an MCKernel's attribute to record
    kernel specific values during sampling.
    """

    def __init__(self, /, **kwargs):  # noqa
        super().__init__(**kwargs)
        super(Trace, self).__setattr__("delta_trace", Trace())

    @property
    def names(self):
        """Get all field names. Removes delta_trace from field names."""
        return tuple(name for name in super().names if name != "delta_trace")

    def items(self):
        """Return generator for (name, attribute). Skips delta_trace."""
        for name, value in self.__dict__.items():
            if name == "delta_trace":
                continue
            yield name, value

    def __setattr__(self, name, value):
        """Set only ndarrays as attributes."""
        if name == "delta_trace":
            raise ValueError("Attribute name 'delta_trace' is reserved.")
        if not isinstance(value, np.ndarray):
            raise TypeError("Trace only supports attributes of type ndarray.")
        self.__dict__[name] = value

    def as_dict(self):
        """Return copy of serializable dictionary."""
        step_trace_d = self.__dict__.copy()
        step_trace_d["delta_trace"] = step_trace_d["delta_trace"].as_dict()
        return step_trace_d


class MCKernel(ABC):
    """Abtract base class for transition kernels.

    A kernel is used to implement a specific MC algorithm used to sample
    the ensemble classes. For an illustrative example of how to derive from this
    and write a specific kernel see the Metropolis kernel.
    """

    # Lists of valid helper classes, set these in derived kernels
    valid_mcushers = None
    valid_bias = None

    def __init__(
        self,
        ensemble,
        step_type,
        *args,
        seed=None,
        bias_type=None,
        bias_kwargs=None,
        **kwargs,
    ):
        """Initialize MCKernel.

        Args:
            ensemble (Ensemble):
                an Ensemble instance to obtain the features and parameters
                used in computing log probabilities.
            step_type (str):
                string specifying the MCMC step type.
            seed (int): optional
                non-negative integer to seed the PRNG
            bias_type (str): optional
                name for bias type instance.
            bias_kwargs (dict): optional
                dictionary of keyword arguments to pass to the bias
                constructor.
            args:
                positional arguments to instantiate the MCUsher for the
                corresponding step size.
            kwargs:
                keyword arguments to instantiate the MCUsher for the
                corresponding step size.
        """
        self.natural_params = ensemble.natural_parameters
<<<<<<< HEAD
        self.ensemble = ensemble
=======
        self._seed = seed if seed is not None else np.random.SeedSequence().entropy
        self._rng = np.random.default_rng(self._seed)
        self._compute_features = ensemble.compute_feature_vector
        self._feature_change = ensemble.compute_feature_vector_change

>>>>>>> 58071164
        self.trace = StepTrace(accepted=np.array([True]))
        self._usher, self._bias = None, None

        mcusher_name = class_name_from_str(step_type)
        self.mcusher = mcusher_factory(
            mcusher_name,
            ensemble.sublattices,
            *args,
            rng=self._rng,
            **kwargs,
        )

        if bias_type is not None:
            bias_name = class_name_from_str(bias_type)
            bias_kwargs = {} if bias_kwargs is None else bias_kwargs
            self.bias = mcbias_factory(
                bias_name,
                ensemble.sublattices,
                rng=self._rng,
                **bias_kwargs,
            )

        # run a initial step to populate trace values
        _ = self.single_step(np.zeros(ensemble.num_sites, dtype=int))

    @property
    def mcusher(self):
        """Get the MCUsher."""
        return self._usher

    @mcusher.setter
    def mcusher(self, usher):
        """Set the MCUsher."""
        if usher.__class__.__name__ not in self.valid_mcushers:
            raise ValueError(f"{type(usher)} is not a valid MCUsher for this kernel.")
        self._usher = usher

    @property
    def seed(self):
        """Get seed for PRNG."""
        return self._seed

    @property
    def bias(self):
        """Get the bias."""
        return self._bias

    @bias.setter
    def bias(self, bias):
        """Set the bias."""
        if bias.__class__.__name__ not in self.valid_bias:
            raise ValueError(f"{type(bias)} is not a valid MCBias for this kernel.")
        if "bias" not in self.trace.delta_trace.names:
            self.trace.delta_trace.bias = np.zeros(1)
        self._bias = bias

    def set_aux_state(self, state, *args, **kwargs):
        """Set the auxiliary state from initial or checkpoint values."""
        self._usher.set_aux_state(state, *args, **kwargs)

    @abstractmethod
    def single_step(self, occupancy):
        """Attempt an MCMC step.

        Returns the next state in the chain and if the attempted step was
        successful.

        Args:
            occupancy (ndarray):
                encoded occupancy.

        Returns:
            StepTrace: a step trace for states and traced values for a single
                       step
        """
        return self.trace

    def compute_initial_trace(self, occupancy):
        """Compute inital values for sample trace given an occupancy.

        Args:
            occupancy (ndarray):
                Initial occupancy

        Returns:
            Trace
        """
        trace = Trace()
        trace.occupancy = occupancy
        trace.features = self.ensemble.compute_feature_vector(occupancy)
        # set scalar values into shape (1,) array for sampling consistency.
        trace.enthalpy = np.array([np.dot(self.natural_params, trace.features)])
        if self.bias is not None:
            trace.bias = np.array([self.bias.compute_bias(occupancy)])
        trace.accepted = np.array([True])
        return trace


class ThermalKernel(MCKernel):
    """Abtract base class for transition kernels with a set temperature.

    Basically all kernels should derive from this with the exception of those
    for multicanonical sampling and related methods
    """

    def __init__(self, ensemble, step_type, temperature, *args, **kwargs):
        """Initialize ThermalKernel.

        Args:
            ensemble (Ensemble):
                an Ensemble instance to obtain the features and parameters
                used in computing log probabilities.
            step_type (str):
                string specifying the MCMC step type.
            temperature (float):
                temperature at which the MCMC sampling will be carried out.
            args:
                positional arguments to instantiate the MCUsher for the
                corresponding step size.
            kwargs:
                keyword arguments to instantiate the MCUsher for the
                corresponding step size.
        """
        # hacky for initialization single_step to run
        self.beta = 1.0 / (kB * temperature)
        super().__init__(ensemble, step_type, *args, **kwargs)
        self.temperature = temperature

    @property
    def temperature(self):
        """Get the temperature of kernel."""
        return self.trace.temperature

    @temperature.setter
    def temperature(self, temperature):
        """Set the temperature and beta accordingly."""
        self.trace.temperature = np.array(temperature)
        self.beta = 1.0 / (kB * temperature)

    def compute_initial_trace(self, occupancy):
        """Compute inital values for sample trace given occupancy.

        Args:
            occupancy (ndarray):
                Initial occupancy

        Returns:
            Trace
        """
        trace = super().compute_initial_trace(occupancy)
        trace.temperature = self.trace.temperature
        return trace


class UniformlyRandom(MCKernel):
    """A Kernel that accepts all proposed steps.

    This kernel samples the random limit distribution where all states have the
    same probability (corresponding to an infinite temperature). If a
    bias is added then the corresponding distribution will be biased
    accordingly.
    """

    valid_mcushers = ALL_MCUSHERS
    valid_bias = ALL_BIAS

    def single_step(self, occupancy):
        """Attempt an MCMC step.

        Returns the next state in the chain and if the attempted step was
        successful.

        Args:
            occupancy (ndarray):
                encoded occupancy.

        Returns:
            StepTrace
        """
        step = self._usher.propose_step(occupancy)
        self.trace.delta_trace.features = self.ensemble.compute_feature_vector_change(occupancy, step)  # noqa
        self.trace.delta_trace.enthalpy = np.array(
            np.dot(self.natural_params, self.trace.delta_trace.features)
        )

        if self._bias is not None:
            self.trace.delta_trace.bias = np.array(
                self._bias.compute_bias_change(occupancy, step)
            )
            self.trace.accepted = np.array(
                True
                if self.trace.delta_trace.bias >= 0
                else self.trace.delta_trace.bias > log(self._rng.random())
            )

        if self.trace.accepted:
            for tup in step:
                occupancy[tup[0]] = tup[1]
            self._usher.update_aux_state(step)

        self.trace.occupancy = occupancy
        return self.trace


class Metropolis(ThermalKernel):
    """A Metropolis-Hastings kernel.

    The classic and nothing but the classic.
    """

    valid_mcushers = ALL_MCUSHERS
    valid_bias = ALL_BIAS

    def single_step(self, occupancy):
        """Attempt an MC step.

        Returns the next state in the chain and if the attempted step was
        successful.

        Args:
            occupancy (ndarray):
                encoded occupancy.

        Returns:
            StepTrace
        """
        step = self._usher.propose_step(occupancy)
        self.trace.delta_trace.features = self.ensemble.compute_feature_vector_change(occupancy, step)  # noqa
        self.trace.delta_trace.enthalpy = np.array(
            np.dot(self.natural_params, self.trace.delta_trace.features)
        )

        if self._bias is not None:
            self.trace.delta_trace.bias = np.array(
                self._bias.compute_bias_change(occupancy, step)
            )
            exponent = (
                -self.beta * self.trace.delta_trace.enthalpy
                + self.trace.delta_trace.bias
            )
            self.trace.accepted = np.array(
                True if exponent >= 0 else exponent > log(self._rng.random())
            )
        else:
            self.trace.accepted = np.array(
                True
                if self.trace.delta_trace.enthalpy <= 0
                else -self.beta * self.trace.delta_trace.enthalpy
                > log(self._rng.random())  # noqa
            )

        if self.trace.accepted:
            for tup in step:
                occupancy[tup[0]] = tup[1]
            self._usher.update_aux_state(step)
        self.trace.occupancy = occupancy

        return self.trace


def mckernel_factory(kernel_type, ensemble, step_type, *args, **kwargs):
    """Get a MCMC Kernel from string name.

    Args:
        kernel_type (str):
            string specifying kernel type to instantiate.
        ensemble (Ensemble)
            an Ensemble object to create the MCMC kernel from.
        step_type (str):
            string specifying the proposal type (i.e. key for MCUsher type)
        *args:
            positional arguments passed to class constructor
        **kwargs:
            keyword arguments passed to class constructor

    Returns:
        MCKernel: instance of derived class.
    """
    kernel_name = class_name_from_str(kernel_type)
    return derived_class_factory(
        kernel_name, MCKernel, ensemble, step_type, *args, **kwargs
    )<|MERGE_RESOLUTION|>--- conflicted
+++ resolved
@@ -143,15 +143,10 @@
                 corresponding step size.
         """
         self.natural_params = ensemble.natural_parameters
-<<<<<<< HEAD
         self.ensemble = ensemble
-=======
         self._seed = seed if seed is not None else np.random.SeedSequence().entropy
         self._rng = np.random.default_rng(self._seed)
-        self._compute_features = ensemble.compute_feature_vector
-        self._feature_change = ensemble.compute_feature_vector_change
-
->>>>>>> 58071164
+
         self.trace = StepTrace(accepted=np.array([True]))
         self._usher, self._bias = None, None
 
