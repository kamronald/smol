"""Implementation of MCMC transition kernel classes.

A kernel essentially is an implementation of the MCMC algorithm that is used
to generate states for sampling an MCMC chain.
"""

__author__ = "Luis Barroso-Luque"

from abc import ABC, abstractmethod
from math import log
from types import SimpleNamespace

import numpy as np

from smol.constants import kB
from smol.moca.sampler.bias import MCBias, mcbias_factory
from smol.moca.sampler.mcusher import MCUsher, mcusher_factory
from smol.utils import class_name_from_str, derived_class_factory, get_subclasses

ALL_MCUSHERS = list(get_subclasses(MCUsher).keys())
ALL_BIAS = list(get_subclasses(MCBias).keys())


class Trace(SimpleNamespace):
    """Simple Trace class.

    A Trace is a simple namespace to hold states and values to be recorded
    during MC sampling.
    """

    def __init__(self, /, **kwargs):  # noqa
        if not all(isinstance(val, np.ndarray) for val in kwargs.values()):
            raise TypeError("Trace only supports attributes of type ndarray.")
        super().__init__(**kwargs)

    @property
    def names(self):
        """Get all attribute names."""
        return tuple(self.__dict__.keys())

    def items(self):
        """Return generator for (name, attribute)."""
        yield from self.__dict__.items()

    def __setattr__(self, name, value):
        """Set only ndarrays as attributes."""
        if isinstance(value, (float, int)):
            value = np.array([value])

        if not isinstance(value, np.ndarray):
            raise TypeError("Trace only supports attributes of type ndarray.")
        self.__dict__[name] = value

    def as_dict(self):
        """Return copy of underlying dictionary."""
        return self.__dict__.copy()


class StepTrace(Trace):
    """StepTrace class.

    Same as Trace above but holds a default "delta_trace" inner trace to hold
    trace values that represent changes from previous values, to be handled
    similarly to delta_features and delta_energy.

    A StepTrace object is set as an MCKernel's attribute to record
    kernel specific values during sampling.
    """

    def __init__(self, /, **kwargs):  # noqa
        super().__init__(**kwargs)
        super(Trace, self).__setattr__("delta_trace", Trace())

    @property
    def names(self):
        """Get all field names. Removes delta_trace from field names."""
        return tuple(name for name in super().names if name != "delta_trace")

    def items(self):
        """Return generator for (name, attribute). Skips delta_trace."""
        for name, value in self.__dict__.items():
            if name == "delta_trace":
                continue
            yield name, value

    def __setattr__(self, name, value):
        """Set only ndarrays as attributes."""
        if name == "delta_trace":
            raise ValueError("Attribute name 'delta_trace' is reserved.")
        if not isinstance(value, np.ndarray):
            raise TypeError("Trace only supports attributes of type ndarray.")
        self.__dict__[name] = value

    def as_dict(self):
        """Return copy of serializable dictionary."""
        step_trace_d = self.__dict__.copy()
        step_trace_d["delta_trace"] = step_trace_d["delta_trace"].as_dict()
        return step_trace_d


class MCKernel(ABC):
    """Abstract base class for transition kernels.

    A kernel is used to implement a specific MC algorithm used to sample
    the ensemble classes. For an illustrative example of how to derive from this
    and write a specific kernel see the Metropolis kernel.
    """

    # Lists of valid helper classes, set these in derived kernels
    valid_mcushers = None
    valid_bias = None

    def __init__(
        self,
        ensemble,
        step_type,
        *args,
        seed=None,
        bias_type=None,
        bias_kwargs=None,
        **kwargs,
    ):
        """Initialize MCKernel.

        Args:
            ensemble (Ensemble):
                an Ensemble instance to obtain the features and parameters
                used in computing log probabilities.
            step_type (str):
                string specifying the MCMC step type.
            seed (int): optional
                non-negative integer to seed the PRNG
            bias_type (str): optional
                name for bias type instance.
            bias_kwargs (dict): optional
                dictionary of keyword arguments to pass to the bias
                constructor.
            args:
                positional arguments to instantiate the MCUsher for the
                corresponding step size.
            kwargs:
                keyword arguments to instantiate the MCUsher for the
                corresponding step size.
        """
        self.natural_params = ensemble.natural_parameters
        self.ensemble = ensemble
        self._seed = seed if seed is not None else np.random.SeedSequence().entropy
        self._rng = np.random.default_rng(self._seed)

        self.trace = StepTrace(accepted=np.array([True]))
        self._usher, self._bias = None, None

        mcusher_name = class_name_from_str(step_type)
        self.mcusher = mcusher_factory(
            mcusher_name,
            ensemble.sublattices,
            *args,
            rng=self._rng,
            **kwargs,
        )

        if bias_type is not None:
            bias_name = class_name_from_str(bias_type)
            bias_kwargs = {} if bias_kwargs is None else bias_kwargs
            self.bias = mcbias_factory(
                bias_name,
                ensemble.sublattices,
                rng=self._rng,
                **bias_kwargs,
            )

        # run a initial step to populate trace values
        _ = self.single_step(np.zeros(ensemble.num_sites, dtype=int))

    @property
    def mcusher(self):
        """Get the MCUsher."""
        return self._usher

    @mcusher.setter
    def mcusher(self, usher):
        """Set the MCUsher."""
        if usher.__class__.__name__ not in self.valid_mcushers:
            raise ValueError(f"{type(usher)} is not a valid MCUsher for this kernel.")
        self._usher = usher

    @property
    def seed(self):
        """Get seed for PRNG."""
        return self._seed

    @property
    def bias(self):
        """Get the bias."""
        return self._bias

    @bias.setter
    def bias(self, bias):
        """Set the bias."""
        if bias.__class__.__name__ not in self.valid_bias:
            raise ValueError(f"{type(bias)} is not a valid MCBias for this kernel.")
        if "bias" not in self.trace.delta_trace.names:
            self.trace.delta_trace.bias = np.zeros(1)
        self._bias = bias

    def set_aux_state(self, state, *args, **kwargs):
        """Set the auxiliary state from initial or checkpoint values."""
        self._usher.set_aux_state(state, *args, **kwargs)

    @abstractmethod
    def single_step(self, occupancy):
        """Attempt an MCMC step.

        Returns the next state in the chain and if the attempted step was
        successful.

        Args:
            occupancy (ndarray):
                encoded occupancy.

        Returns:
            StepTrace: a step trace for states and traced values for a single
                       step
        """
        return self.trace

    def compute_initial_trace(self, occupancy):
        """Compute initial values for sample trace given an occupancy.

        Args:
            occupancy (ndarray):
                Initial occupancy

        Returns:
            Trace
        """
        trace = Trace()
        trace.occupancy = occupancy
        trace.features = self.ensemble.compute_feature_vector(occupancy)
        # set scalar values into shape (1,) array for sampling consistency.
        trace.enthalpy = np.array([np.dot(self.natural_params, trace.features)])
        if self.bias is not None:
            trace.bias = np.array([self.bias.compute_bias(occupancy)])
        trace.accepted = np.array([True])
        return trace


class ThermalKernel(MCKernel):
    """Abstract base class for transition kernels with a set temperature.

    Basically all kernels should derive from this with the exception of those
    for multicanonical sampling and related methods
    """

    def __init__(self, ensemble, step_type, temperature, *args, **kwargs):
        """Initialize ThermalKernel.

        Args:
            ensemble (Ensemble):
                an Ensemble instance to obtain the features and parameters
                used in computing log probabilities.
            step_type (str):
                string specifying the MCMC step type.
            temperature (float):
                temperature at which the MCMC sampling will be carried out.
            args:
                positional arguments to instantiate the MCUsher for the
                corresponding step size.
            kwargs:
                keyword arguments to instantiate the MCUsher for the
                corresponding step size.
        """
        # hacky for initialization single_step to run
        self.beta = 1.0 / (kB * temperature)
        super().__init__(ensemble, step_type, *args, **kwargs)
        self.temperature = temperature

    @property
    def temperature(self):
        """Get the temperature of kernel."""
        return self.trace.temperature

    @temperature.setter
    def temperature(self, temperature):
        """Set the temperature and beta accordingly."""
        self.trace.temperature = np.array(temperature)
        self.beta = 1.0 / (kB * temperature)

    def compute_initial_trace(self, occupancy):
        """Compute initial values for sample trace given occupancy.

        Args:
            occupancy (ndarray):
                Initial occupancy

        Returns:
            Trace
        """
        trace = super().compute_initial_trace(occupancy)
        trace.temperature = np.array([self.trace.temperature])
        return trace


class UniformlyRandom(MCKernel):
    """A Kernel that accepts all proposed steps.

    This kernel samples the random limit distribution where all states have the
    same probability (corresponding to an infinite temperature). If a
    bias is added then the corresponding distribution will be biased
    accordingly.
    """

    valid_mcushers = ALL_MCUSHERS
    valid_bias = ALL_BIAS

    def single_step(self, occupancy):
        """Attempt an MCMC step.

        Returns the next state in the chain and if the attempted step was
        successful.

        Args:
            occupancy (ndarray):
                encoded occupancy.

        Returns:
            StepTrace
        """
        step = self._usher.propose_step(occupancy)
<<<<<<< HEAD
        self.trace.delta_trace.features = self.ensemble.compute_feature_vector_change(
            occupancy, step
        )  # noqa
=======
        log_factor = self._usher.compute_log_priori_factor(occupancy, step)
        self.trace.delta_trace.features = self._feature_change(occupancy, step)
>>>>>>> 40c89f37
        self.trace.delta_trace.enthalpy = np.array(
            np.dot(self.natural_params, self.trace.delta_trace.features)
        )

        if self._bias is not None:
            self.trace.delta_trace.bias = np.array(
                self._bias.compute_bias_change(occupancy, step)
            )
            exponent = self.trace.delta_trace.bias + log_factor
        else:
            exponent = log_factor

        self.trace.accepted = np.array(
            True if exponent >= 0 else exponent > log(self._rng.random())
        )

        if self.trace.accepted:
            for tup in step:
                occupancy[tup[0]] = tup[1]
            self._usher.update_aux_state(step)

        self.trace.occupancy = occupancy
        return self.trace


class Metropolis(ThermalKernel):
    """A Metropolis-Hastings kernel.

    The classic and nothing but the classic.
    """

    valid_mcushers = ALL_MCUSHERS
    valid_bias = ALL_BIAS

    def single_step(self, occupancy):
        """Attempt an MC step.

        Returns the next state in the chain and if the attempted step was
        successful.

        Args:
            occupancy (ndarray):
                encoded occupancy.

        Returns:
            StepTrace
        """
        step = self._usher.propose_step(occupancy)
<<<<<<< HEAD
        self.trace.delta_trace.features = self.ensemble.compute_feature_vector_change(
            occupancy, step
        )  # noqa
=======
        log_factor = self._usher.compute_log_priori_factor(occupancy, step)
        self.trace.delta_trace.features = self._feature_change(occupancy, step)
>>>>>>> 40c89f37
        self.trace.delta_trace.enthalpy = np.array(
            np.dot(self.natural_params, self.trace.delta_trace.features)
        )

        if self._bias is not None:
            self.trace.delta_trace.bias = np.array(
                self._bias.compute_bias_change(occupancy, step)
            )
            exponent = (
                -self.beta * self.trace.delta_trace.enthalpy
                + self.trace.delta_trace.bias
                + log_factor
            )

        else:
            exponent = -self.beta * self.trace.delta_trace.enthalpy + log_factor

        self.trace.accepted = np.array(
            True if exponent >= 0 else exponent > log(self._rng.random())
        )

        if self.trace.accepted:
            for tup in step:
                occupancy[tup[0]] = tup[1]
            self._usher.update_aux_state(step)
        self.trace.occupancy = occupancy

        return self.trace


def mckernel_factory(kernel_type, ensemble, step_type, *args, **kwargs):
    """Get a MCMC Kernel from string name.

    Args:
        kernel_type (str):
            string specifying kernel type to instantiate.
        ensemble (Ensemble)
            an Ensemble object to create the MCMC kernel from.
        step_type (str):
            string specifying the proposal type (i.e. key for MCUsher type)
        *args:
            positional arguments passed to class constructor
        **kwargs:
            keyword arguments passed to class constructor

    Returns:
        MCKernel: instance of derived class.
    """
    kernel_name = class_name_from_str(kernel_type)
    return derived_class_factory(
        kernel_name, MCKernel, ensemble, step_type, *args, **kwargs
    )<|MERGE_RESOLUTION|>--- conflicted
+++ resolved
@@ -327,14 +327,10 @@
             StepTrace
         """
         step = self._usher.propose_step(occupancy)
-<<<<<<< HEAD
+        log_factor = self._usher.compute_log_priori_factor(occupancy, step)
         self.trace.delta_trace.features = self.ensemble.compute_feature_vector_change(
             occupancy, step
         )  # noqa
-=======
-        log_factor = self._usher.compute_log_priori_factor(occupancy, step)
-        self.trace.delta_trace.features = self._feature_change(occupancy, step)
->>>>>>> 40c89f37
         self.trace.delta_trace.enthalpy = np.array(
             np.dot(self.natural_params, self.trace.delta_trace.features)
         )
@@ -383,14 +379,10 @@
             StepTrace
         """
         step = self._usher.propose_step(occupancy)
-<<<<<<< HEAD
+        log_factor = self._usher.compute_log_priori_factor(occupancy, step)
         self.trace.delta_trace.features = self.ensemble.compute_feature_vector_change(
             occupancy, step
         )  # noqa
-=======
-        log_factor = self._usher.compute_log_priori_factor(occupancy, step)
-        self.trace.delta_trace.features = self._feature_change(occupancy, step)
->>>>>>> 40c89f37
         self.trace.delta_trace.enthalpy = np.array(
             np.dot(self.natural_params, self.trace.delta_trace.features)
         )
