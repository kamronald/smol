--- conflicted
+++ resolved
@@ -69,12 +69,9 @@
         self.ensemble = ensemble
         self._seed = seed if seed is not None else np.random.SeedSequence().entropy
         self._rng = np.random.default_rng(self._seed)
-<<<<<<< HEAD
-
-=======
         self._compute_features = ensemble.compute_feature_vector
         self._feature_change = ensemble.compute_feature_vector_change
->>>>>>> 5efb8bd5
+
         self.trace = StepTrace(accepted=np.array([True]))
         self._usher, self._bias = None, None
 
