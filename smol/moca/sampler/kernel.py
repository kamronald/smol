"""Implementation of MCMC transition kernel classes.

A kernel essentially is an implementation of the MCMC algorithm that is used
to generate states for sampling an MCMC chain.
"""

__author__ = "Luis Barroso-Luque"

from abc import ABC, abstractmethod
from collections import defaultdict
from math import log
from operator import itemgetter
from types import SimpleNamespace

import numpy as np

from smol.constants import kB
from smol.moca.sampler.bias import MCBias, mcbias_factory
from smol.moca.sampler.mcusher import MCUsher, mcusher_factory
from smol.utils import class_name_from_str, derived_class_factory, get_subclasses

ALL_MCUSHERS = list(get_subclasses(MCUsher).keys())
ALL_BIAS = list(get_subclasses(MCBias).keys())


class Trace(SimpleNamespace):
    """Simple Trace class.

    A Trace is a simple namespace to hold states and values to be recorded
    during MC sampling.
    """

    def __init__(self, /, **kwargs):  # noqa
        if not all(isinstance(val, np.ndarray) for val in kwargs.values()):
            raise TypeError("Trace only supports attributes of type ndarray.")
        super().__init__(**kwargs)

    @property
    def names(self):
        """Get all attribute names."""
        return tuple(self.__dict__.keys())

    def items(self):
        """Return generator for (name, attribute)."""
        yield from self.__dict__.items()

    def __setattr__(self, name, value):
        """Set only ndarrays as attributes."""
        if isinstance(value, (float, int)):
            value = np.array([value])

        if not isinstance(value, np.ndarray):
            raise TypeError("Trace only supports attributes of type ndarray.")
        self.__dict__[name] = value

    def as_dict(self):
        """Return copy of underlying dictionary."""
        return self.__dict__.copy()


class StepTrace(Trace):
    """StepTrace class.

    Same as Trace above but holds a default "delta_trace" inner trace to hold
    trace values that represent changes from previous values, to be handled
    similarly to delta_features and delta_energy.

    A StepTrace object is set as an MCKernel's attribute to record
    kernel specific values during sampling.
    """

    def __init__(self, /, **kwargs):  # noqa
        super().__init__(**kwargs)
        super(Trace, self).__setattr__("delta_trace", Trace())

    @property
    def names(self):
        """Get all field names. Removes delta_trace from field names."""
        return tuple(name for name in super().names if name != "delta_trace")

    def items(self):
        """Return generator for (name, attribute). Skips delta_trace."""
        for name, value in self.__dict__.items():
            if name == "delta_trace":
                continue
            yield name, value

    def __setattr__(self, name, value):
        """Set only ndarrays as attributes."""
        if name == "delta_trace":
            raise ValueError("Attribute name 'delta_trace' is reserved.")
        if not isinstance(value, np.ndarray):
            raise TypeError("Trace only supports attributes of type ndarray.")
        self.__dict__[name] = value

    def as_dict(self):
        """Return copy of serializable dictionary."""
        step_trace_d = self.__dict__.copy()
        step_trace_d["delta_trace"] = step_trace_d["delta_trace"].as_dict()
        return step_trace_d


# TODO make it easier to have multiple walkers, either have the sampler have
#  a list of kernel copies or make a multi-kernel class that simply holds
#  the copies but ow behaves the same, that will really simplify writing kernels!


class MCKernel(ABC):
    """Abtract base class for transition kernels.

    A kernel is used to implement a specific MC algorithm used to sample
    the ensemble classes. For an illustrative example of how to derive from this
    and write a specific kernel see the Metropolis kernel.
    """

    # Lists of valid helper classes, set these in derived kernels
    valid_mcushers = None
    valid_bias = None

    def __init__(
        self,
        ensemble,
        step_type,
        *args,
        nwalkers=1,
        bias_type=None,
        bias_kwargs=None,
        **kwargs,
    ):
        """Initialize MCKernel.

        Args:
            ensemble (Ensemble):
                an Ensemble instance to obtain the features and parameters
                used in computing log probabilities.
<<<<<<< HEAD
            step_type (str): optional
                String specifying the MCMC step type.
            nwalkers (int): optional
                Number of walkers/chains to sampler.
=======
            step_type (str):
                string specifying the MCMC step type.
>>>>>>> d43ba224
            bias (MCBias):
                a bias instance.
            bias_kwargs (dict):
                dictionary of keyword arguments to pass to the bias
                constructor.
            args:
                positional arguments to instantiate the MCUsher for the
                corresponding step size.
            kwargs:
                keyword arguments to instantiate the MCUsher for the
                corresponding step size.
        """
        self.natural_params = ensemble.natural_parameters
        self._compute_features = ensemble.compute_feature_vector
        self._feature_change = ensemble.compute_feature_vector_change
        self._nwalkers = nwalkers
        self.trace = StepTrace(accepted=np.array([True]))
        self._usher, self._bias = None, None

        mcusher_name = class_name_from_str(step_type)
        self.mcusher = mcusher_factory(
            mcusher_name,
            ensemble.sublattices,
            *args,
            **kwargs,
        )

        if bias_type is not None:
            bias_name = class_name_from_str(bias_type)
            bias_kwargs = {} if bias_kwargs is None else bias_kwargs
            self.bias = mcbias_factory(
                bias_name,
                ensemble.sublattices,
                **bias_kwargs,
            )

        # run a initial step to populate trace values
        _ = self.single_step(np.zeros(ensemble.num_sites, dtype=int))

    @property
    def mcusher(self):
        """Get the MCUsher."""
        return self._usher

    @mcusher.setter
    def mcusher(self, usher):
        """Set the MCUsher."""
        if usher.__class__.__name__ not in self.valid_mcushers:
            raise ValueError(f"{type(usher)} is not a valid MCUsher for this kernel.")
        self._usher = usher

    @property
    def bias(self):
        """Get the bias."""
        return self._bias

    @bias.setter
    def bias(self, bias):
        """Set the bias."""
        if bias.__class__.__name__ not in self.valid_bias:
            raise ValueError(f"{type(bias)} is not a valid MCBias for this kernel.")
        if "bias" not in self.trace.delta_trace.names:
            self.trace.delta_trace.bias = np.zeros(1)
        self._bias = bias

    def set_aux_state(self, occupancies, *args, **kwargs):
        """Set the auxiliary occupancies from initial or checkpoint values."""
        self._usher.set_aux_state(occupancies, *args, **kwargs)

    @abstractmethod
    def single_step(self, occupancy):
        """Attempt an MCMC step.

        Returns the next state in the chain and if the attempted step was
        successful.

        Args:
            occupancy (ndarray):
                encoded occupancy.

        Returns:
            StepTrace: a step trace for states and traced values for a single
                       step
        """
        return self.trace

    def compute_initial_trace(self, occupancy):
        """Compute inital values for sample trace given an occupancy.

        Args:
            occupancy (ndarray):
                Initial occupancy

        Returns:
            Trace
        """
        trace = Trace()
        trace.occupancy = occupancy
        trace.features = self._compute_features(occupancy)
        # set scalar values into shape (1,) array for sampling consistency.
        trace.enthalpy = np.array([np.dot(self.natural_params, trace.features)])
        if self.bias is not None:
            trace.bias = np.array([self.bias.compute_bias(occupancy)])
        trace.accepted = np.array([True])
        return trace

    def iter_steps(self, occupancies):
        """Iterate steps for each walker over an array of occupancies."""
        for occupancy in occupancies:
            yield self.single_step(occupancy)


class ThermalKernel(MCKernel):
    """Abtract base class for transition kernels with a set temperature.

    Basically all kernels should derive from this with the exception of those
    for multicanonical sampling and related methods
    """

    def __init__(self, ensemble, step_type, temperature, *args, **kwargs):
        """Initialize ThermalKernel.

        Args:
            ensemble (Ensemble):
                an Ensemble instance to obtain the features and parameters
                used in computing log probabilities.
            step_type (str):
                string specifying the MCMC step type.
            temperature (float):
                temperature at which the MCMC sampling will be carried out.
            args:
                positional arguments to instantiate the MCUsher for the
                corresponding step size.
            kwargs:
                keyword arguments to instantiate the MCUsher for the
                corresponding step size.
        """
        # hacky for initialization single_step to run
        self.beta = 1.0 / (kB * temperature)
        super().__init__(ensemble, step_type, *args, **kwargs)
        self.temperature = temperature

    @property
    def temperature(self):
        """Get the temperature of kernel."""
        return self.trace.temperature

    @temperature.setter
    def temperature(self, temperature):
        """Set the temperature and beta accordingly."""
        self.trace.temperature = np.array(temperature)
        self.beta = 1.0 / (kB * temperature)

    def compute_initial_trace(self, occupancy):
        """Compute inital values for sample trace given occupancy.

        Args:
            occupancy (ndarray):
                Initial occupancy

        Returns:
            Trace
        """
        trace = super().compute_initial_trace(occupancy)
        trace.temperature = self.trace.temperature
        return trace

    def set_aux_state(self, occupancies, *args, **kwargs):
        """Set the auxiliary occupancies from initial or checkpoint values."""
        self._usher.set_aux_state(occupancies, *args, **kwargs)


class UniformlyRandom(MCKernel):
    """A Kernel that accepts all proposed steps.

    This kernel samples the random limit distribution where all states have the
    same probability (corresponding to an infinite temperature). If a
    bias is added then the corresponding distribution will be biased
    accordingly.
    """

    valid_mcushers = ALL_MCUSHERS
    valid_bias = ALL_BIAS

    def single_step(self, occupancy):
        """Attempt an MCMC step.

        Returns the next occupancies in the chain and if the attempted step was
        successful.

        Args:
            occupancy (ndarray):
                encoded occupancy.

        Returns:
            StepTrace
        """
        rng = np.random.default_rng()
        step = self._usher.propose_step(occupancy)
        self.trace.delta_trace.features = self._feature_change(occupancy, step)
        self.trace.delta_trace.enthalpy = np.array(
            np.dot(self.natural_params, self.trace.delta_trace.features)
        )

        if self._bias is not None:
            self.trace.delta_trace.bias = np.array(
                self._bias.compute_bias_change(occupancy, step)
            )
            self.trace.accepted = np.array(
                True
                if self.trace.delta_trace.bias >= 0
                else self.trace.delta_trace.bias > log(rng.random())
            )

        if self.trace.accepted:
            for tup in step:
                occupancy[tup[0]] = tup[1]
            self._usher.update_aux_state(step)

        self.trace.occupancy = occupancy
        return self.trace


class Metropolis(ThermalKernel):
    """A Metropolis-Hastings kernel.

    The classic and nothing but the classic.
    """

    valid_mcushers = ALL_MCUSHERS
    valid_bias = ALL_BIAS

    def single_step(self, occupancy):
        """Attempt an MC step.

        Returns the next occupancies in the chain and if the attempted step was
        successful.

        Args:
            occupancy (ndarray):
                encoded occupancy.

        Returns:
            StepTrace
        """
        rng = np.random.default_rng()
        step = self._usher.propose_step(occupancy)
        self.trace.delta_trace.features = self._feature_change(occupancy, step)
        self.trace.delta_trace.enthalpy = np.array(
            np.dot(self.natural_params, self.trace.delta_trace.features)
        )

        if self._bias is not None:
            self.trace.delta_trace.bias = np.array(
                self._bias.compute_bias_change(occupancy, step)
            )
            exponent = (
                -self.beta * self.trace.delta_trace.enthalpy
                + self.trace.delta_trace.bias
            )
            self.trace.accepted = np.array(
                True if exponent >= 0 else exponent > log(rng.random())
            )
        else:
            self.trace.accepted = np.array(
                True
                if self.trace.delta_trace.enthalpy <= 0
                else -self.beta * self.trace.delta_trace.enthalpy
                > log(rng.random())  # noqa
            )

        if self.trace.accepted:
            for tup in step:
                occupancy[tup[0]] = tup[1]
            self._usher.update_aux_state(step)
        self.trace.occupancy = occupancy

        return self.trace


class WangLandau(MCKernel):
    """
    A Kernel for Wang Landau Sampling.

    Inheritance naming is probably a misnomer, since WL is non-Markovian. But
    alas we can be code descriptivists.
    """

    valid_mcushers = {"flip": "Flipper", "swap": "Swapper"}

    def __init__(
        self,
        ensemble,
        step_type,
        bin_size,
        min_energy,
        max_energy,
        flatness=0.8,
        mod_factor=1.0,
        check_period=1000,
        fixed_window=False,
        mod_update=None,
        nwalkers=1,
    ):
        """Initialize a WangLandau Kernel

        Args:
            ensemble (Ensemble):
                The ensemble object to use to generate samples
            step_type (str):
                An MC step type corresponding to an MCUsher. See valid_mcushers
            bin_size (float):
                The energy bin size to determine different states.
            min_energy (float):
                The minimum energy to sample. Energy value should be given per
                supercell (i.e. same order as what will be sampled).
            max_energy (float):
                The maximum energy to sample.
            flatness (float): optional
                The flatness factor used when checking histogram flatness.
                Must be between 0 and 1.
            mod_factor (float):
                The modification factor used to update the DOS/entropy.
                Default is e^1.
            check_period (int): optional
                The period in number of steps for the histogram flatness to be
                checked.
            fixed_window (bool): optional
                Whether to accept energies below the minimum and above the
                maximum energy provided. Default is False
            mod_update (Callable): optional
                A function used to update the fill factor when the histogram
                satisfies the flatness criteria. The function is used to update
                the entropy value for an energy level and so must monotonically
                decrease to 0.
            nwalkers (int): optional
                Number of walkers/chains to sampler. Default is 1.
        """
        if min_energy > max_energy:
            raise ValueError("min_energy can not be larger than max_energy.")
        elif mod_factor <= 0:
            raise ValueError("mod_factor must be greater than 0.")
        elif fixed_window is True:
            raise NotImplementedError(
                "fixed_window=True is not implemented."
                " If you need this, consider doing a PR."
            )

        self.flatness = flatness
        self.check_period = check_period
        self.fixed_window = fixed_window
        self._mfactors = np.array(
            nwalkers
            * [
                mod_factor,
            ]
        )
        self._window = (min_energy, max_energy)
        self._bin_size = bin_size
        self._update_fun = mod_update if mod_update is not None else lambda f: f / 2.0

        # default dict of arrays with [entropy, histogram]
        # keys are generated by _get_key method
        nbins = int((max_energy - min_energy) // bin_size)
        self._aux_states = defaultdict(
            lambda: np.array(
                nwalkers
                * [
                    [0.0, 0.0],
                ]
            ),
            {
                bin_num: np.array(
                    nwalkers
                    * [
                        [0.0, 0.0],
                    ]
                )
                for bin_num in range(nbins)
            },
        )
        self._current_energy = np.zeros(nwalkers)
        self._counter = 0  # count steps to check flatness at given intervals

        # a little annoying to keep the temperature there...
        super().__init__(
            ensemble=ensemble, step_type=step_type, temperature=1, nwalkers=nwalkers
        )

    @property
    def energy_levels(self):
        """Get energies that have been visited or are inside initial window."""
        energies = [self._get_bin_energy(b) for b in sorted(self._aux_states.keys())]
        return np.array(energies)

    @property
    def entropy(self):
        """Return entropy values for each walker."""
        return np.array(
            [
                state[:, 0]
                for _, state in sorted(self._aux_states.items(), key=itemgetter(0))
            ]
        ).T

    @property
    def dos(self):
        """Get current DOS for each walker"""
        # TODO look into handling this to avoid overflow issues...
        return np.exp(self.entropy)

    @property
    def histograms(self):
        """Get current histograms for each walker."""
        return np.array(
            [
                state[:, 1]
                for _, state in sorted(self._aux_states.items(), key=itemgetter(0))
            ]
        ).T

    @property
    def mod_factors(self):
        """Get the entropy modification factors"""
        return self._mfactors

    def _get_bin(self, energy):
        """Get the histogram bin for _aux_states dict from given energy."""
        return int((energy - self._window[0]) // self._bin_size)

    def _get_bin_energy(self, bin_number):
        """Get the bin energy for _aux_states dict from given energy."""
        return self._window[0] + bin_number * self._bin_size

    def iter_steps(self, occupancies):
        """Iterate steps for each walker over an array of occupancies."""
        for walker, occupancy in enumerate(occupancies):
            yield self.single_step(occupancy, walker)

        self._counter += 1
        # check if histograms are flat and reset accordingly
        if self._counter % self.check_period == 0:
            histograms = self.histograms  # cache it
            for i, flat in enumerate(
                (histograms > self.flatness * histograms.mean(axis=1)).all(axis=1)
            ):  # noqa
                if flat:
                    self._mfactors[i] = self._update_fun(self._mfactors[i])
                    for level in self._aux_states.values():
                        level[i, 1] = 0  # reset histogram

    def single_step(self, occupancy, walker=0):
        """Attempt an MC step.

        Returns the next occupancies in the chain and if the attempted step was
        successful based on the WL algorithm.

        Args:
            occupancy (ndarray):
                encoded occupancy.
            walker (int):
                index of walker to take step.

        Returns:
            tuple: (acceptance, occupancy, features change, enthalpy change)
        """
        energy = self._current_energy[walker]
        bin_num = self._get_bin(energy)
        state = self._aux_states[bin_num][walker]

        step = self._usher.propose_step(occupancy)
        delta_features = self._feature_change(occupancy, step)
        delta_energy = np.dot(self.natural_params, delta_features)
        new_energy = energy + delta_energy
        new_bin_num = self._get_bin(new_energy)
        new_state = self._aux_states[new_bin_num][walker]

        rng = np.random.default_rng()
        accept = state[0] - new_state[0] >= log(rng.random())
        if accept:
            for f in step:
                occupancy[f[0]] = f[1]
            bin_num = new_bin_num
            self._current_energy[walker] = new_energy
            self._usher.update_aux_state(step)

        mfactor = self._mfactors[walker]
        # update DOS and histogram
        self._aux_states[bin_num][walker][0] += mfactor
        self._aux_states[bin_num][walker][1] += 1

        return accept, occupancy, delta_energy, delta_features

    def set_aux_state(self, occupancies):
        """Set the auxiliary occupancies based on an occupancy"""
        energies = np.dot(list(map(self.feature_fun, occupancies)), self.natural_params)
        self._current_energy[:] = energies
        self._usher.set_aux_state(occupancies)


def mckernel_factory(kernel_type, ensemble, step_type, *args, **kwargs):
    """Get a MCMC Kernel from string name.

    Args:
        kernel_type (str):
            string specifying kernel type to instantiate.
        ensemble (Ensemble)
            an Ensemble object to create the MCMC kernel from.
        step_type (str):
            string specifying the proposal type (i.e. key for MCUsher type)
        *args:
            positional arguments passed to class constructor
        **kwargs:
            keyword arguments passed to class constructor

    Returns:
        MCKernel: instance of derived class.
    """
    kernel_name = class_name_from_str(kernel_type)
    return derived_class_factory(
        kernel_name, MCKernel, ensemble, step_type, *args, **kwargs
    )<|MERGE_RESOLUTION|>--- conflicted
+++ resolved
@@ -133,15 +133,10 @@
             ensemble (Ensemble):
                 an Ensemble instance to obtain the features and parameters
                 used in computing log probabilities.
-<<<<<<< HEAD
             step_type (str): optional
                 String specifying the MCMC step type.
             nwalkers (int): optional
                 Number of walkers/chains to sampler.
-=======
-            step_type (str):
-                string specifying the MCMC step type.
->>>>>>> d43ba224
             bias (MCBias):
                 a bias instance.
             bias_kwargs (dict):
