--- conflicted
+++ resolved
@@ -17,6 +17,7 @@
 from smol.utils import class_name_from_str, derived_class_factory
 
 
+#TODO  keep RNG as attribute for reproducibility, pass as optional constructor...
 class MCUsher(ABC):
     """Abstract base class for MC usher classes."""
 
@@ -36,8 +37,9 @@
                 sublattice.
         """
         self.sublattices = sublattices
-        self.active_sublattices = [sl for sl in self.sublattices
-                                   if sl.is_active]
+        self.active_sublattices = [
+            sublatt for sublatt in self.sublattices if sublatt.is_active
+        ]
 
         if sublattice_probabilities is None:
             self._sublatt_probs = np.array(
@@ -99,13 +101,8 @@
 
     def get_random_sublattice(self):
         """Return a random sublattice based on given probabilities."""
-<<<<<<< HEAD
-        return random.choices(self.active_sublattices,
-                              weights=self._sublatt_probs)[0]
-=======
         rng = np.random.default_rng()
-        return rng.choice(a=self.sublattices, p=self._sublatt_probs)
->>>>>>> 1290f537
+        return rng.choice(self.active_sublattices, p=self._sublatt_probs)
 
 
 class Flip(MCUsher):
@@ -126,15 +123,9 @@
         """
         rng = np.random.default_rng()
         sublattice = self.get_random_sublattice()
-<<<<<<< HEAD
         site = random.choice(sublattice.active_sites)
         choices = set(sublattice.encoding) - {occupancy[site]}
-        return [(site, random.choice(list(choices)))]
-=======
-        site = rng.choice(sublattice.active_sites)
-        choices = set(range(len(sublattice.site_space))) - {occupancy[site]}
         return [(site, rng.choice(list(choices)))]
->>>>>>> 1290f537
 
 
 class Swap(MCUsher):
