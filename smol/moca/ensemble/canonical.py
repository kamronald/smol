--- conflicted
+++ resolved
@@ -18,30 +18,7 @@
 class CanonicalEnsemble(Ensemble, MSONable):
     """Canonical Ensemble class to run Monte Carlo Simulations."""
 
-<<<<<<< HEAD
-    valid_mcmc_steps = ('swap',)
-
-    def __init__(self, processor, sublattices=None, all_sublattices=None):
-        """Initialize CanonicalEnemble.
-
-        Args:
-            processor (Processor):
-                A processor that can compute the change in a property given
-                a set of flips.
-            sublattices (list of Sublattice): optional
-                list of Lattice objects representing sites in the processor
-                supercell with same site spaces. Only active sublattices.
-                Active means to allow multiple species occupy one sublattice.
-            all_sublattices (list of Sublattice): optional
-                All sublattices, including inactive ones. Needed when in
-                some special cases when you want to sub-divide sublattices.
-                For example, topotactic delitiation.
-        """
-        super().__init__(processor, sublattices=sublattices,
-                         all_sublattices=all_sublattices)
-=======
     valid_mcmc_steps = ("swap",)
->>>>>>> b8320688
 
     @property
     def natural_parameters(self):
@@ -87,20 +64,7 @@
         Returns:
             CanonicalEnsemble
         """
-<<<<<<< HEAD
-        sl_dicts = d.get('sublattices')
-        sublattices = ([Sublattice.from_dict(s) for s in sl_dicts] if
-                       sl_dicts is not None else None)
-        sl_dicts = d.get('all_sublattices')
-        all_sublattices = ([Sublattice.from_dict(s) for s in sl_dicts] if
-                           sl_dicts is not None else None)
-
-        return cls(Processor.from_dict(d['processor']),
-                   sublattices=sublattices,
-                   all_sublattices=all_sublattices)
-=======
         return cls(
             Processor.from_dict(d["processor"]),
             [Sublattice.from_dict(s) for s in d["sublattices"]],
-        )
->>>>>>> b8320688
+        )