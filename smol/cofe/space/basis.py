"""Definitions for basis functions over a site function space.

The product of single site functions make up a cluster/orbit function used to
obtain correlation vectors. The domain of a site function is a site space,
which is defined by the allowed species at the site and their measures, i.e.
the concentration of the species in the random structure.
"""
# pylint: disable=invalid-name, too-few-public-methods

import warnings
from abc import ABCMeta, abstractmethod
from collections import OrderedDict
from collections.abc import Iterator
from functools import partial, wraps

import numpy as np
from monty.json import MSONable
from numpy.polynomial.chebyshev import chebval
from numpy.polynomial.legendre import legval
from numpy.polynomial.polynomial import polyval

from smol.utils import derived_class_factory, get_subclasses

<<<<<<< HEAD
EPS_MULT = 10  # eps precision multiplier
=======
from .domain import SiteSpace

ATOL, RTOL = 1e-12, 1e-8
>>>>>>> 58071164


__author__ = "Luis Barroso-Luque"


class DiscreteBasis(MSONable, metaclass=ABCMeta):
    """Abstract class to represent a basis set over a discrete finite domain.

    In our case the domain is a site space which can take on values of the
    allowed species.
    """

    def __init__(self, site_space, basis_functions):
        """Initialize a StandardBasis.

        Currently also accepts an OrderedDict but if you find yourself
        creating one like so for use in production and not debugging, know that
        it will break MSONable methods in classes that use these, and at any
        point, compatibility with OrderedDicts could be removed.

        Args:
            site_space (OrderedDict or SiteSpace):
                Dict representing site space (Specie, measure) or a SiteSpace
                object.
            basis_functions (BasisIterator):
                a BasisIterator for the nonconstant basis functions. Must take
                the values of species in the site space as input.
        """
        if isinstance(site_space, OrderedDict):
            if not np.allclose(sum(site_space.values()), 1):
                warnings.warn(
                    "The measure given does not sum to 1. Are you sure this "
                    "is what you want?",
                    RuntimeWarning,
                )

        self.flavor = basis_functions.flavor
        self._domain = site_space

        if set(site_space) != set(basis_functions.species):
            raise ValueError(
                "Basis function iterator provided does not contain all "
                f"species {site_space} in the site space provided."
            )

        self._f_array = self._construct_function_array(basis_functions)

    @abstractmethod
    def _construct_function_array(self, basis_functions):
        """Construct function array with basis functions as rows."""
        return

    @property
    def species(self):
        """Get list of allowed site species."""
        return list(self._domain.keys())

    @property
    def site_space(self):
        """Get dict of the site probability space.

        The site space refers to the probability space represented by the
        allowed species and their respective probabilities (concentration)
        over which the site functions are defined.
        """
        return self._domain

    @property
    def function_array(self):
        """Get function array with site functions as rows."""
        return self._f_array

    @property
    def measure_array(self):
        """Get diagonal array with site species measures."""
        return np.diag(list(self._domain.values()))

    @property
    def measure_vector(self):
        """Get vector of site species measures."""
        return np.array(list(self._domain.values()))

    @property
    def is_orthogonal(self):
        """Test if the basis is orthogonal."""
        # add the implicit 0th function
        prods = (self.measure_vector * self._f_array) @ self._f_array.T
        prods /= np.diag(prods)
        return np.allclose(prods, np.eye(*prods.shape))

    @property
    def is_orthonormal(self):
        """Test if the basis is orthonormal."""
        prods = (self.measure_vector * self._f_array) @ self._f_array.T
        return np.allclose(prods, np.eye(*prods.shape))

    def as_dict(self) -> dict:
        """Get MSONable dict representation of a DiscreteBasis."""
        basis_d = {
            "@module": self.__class__.__module__,
            "@class": self.__class__.__name__,
            "site_space": self._domain.as_dict(),
            "flavor": self.flavor,
        }
        return basis_d

    @classmethod
    def from_dict(cls, d):
        """Create a DiscreteBasis from dict representation.

        Args:
            d (dict):
                MSONable dict representation
        Returns:
            DiscreteBasis: A subclass of DiscreteBasis
        """
        try:
            subclass = get_subclasses(cls)[d["@class"]]
        except KeyError as key_error:
            if d["@class"] == "SiteBasis":
                warnings.warn(
                    "The object you have loaded was saved with an older "
                    "version of smol.\n Please save this object again to "
                    "prevent these warnings.",
                    FutureWarning,
                )
                subclass = StandardBasis
            else:
                raise NameError(
                    f"{d['@class']} is not implemented or is not a subclass "
                    f"of {cls}."
                ) from key_error

        return subclass.from_dict(d)


class StandardBasis(DiscreteBasis):
    r"""Class that represents the basis for a site function space.

    Note that all StandardBasis in theory have the first basis function
    :math:`\phi_0 = 1`, but this should not be defined since it is handled
    implicitly when computing bit_combos using total no. species - 1 in the
    Orbit class. As such a StandardBasis as implemented here represents a
    Standard and/or Fourier site basis (the standard basis using indicator
    functions is not a Fourier basis but can be used as a"cluster site
    basis").

    The particular basis set is set by giving an iterable of basis functions.
    See BasisIterator classes for details.
    """

    def __init__(self, site_space, basis_functions):
        """Initialize a StandardBasis.

        Currently also accepts an OrderedDict but if you find yourself creating
        one like so for use in production and not debugging, know that it will
        break MSONable methods in classes that use these, and at any
        point, compatibility with OrderedDicts could be removed.

        Args:
            site_space (OrderedDict or SiteSpace):
                Dict representing site space (Specie, measure) or a SiteSpace
                object.
            basis_functions (BasisIterator):
                a BasisIterator for the nonconstant basis functions. Must take
                the values of species in the site space as input.
        """
        super().__init__(site_space, basis_functions)
        self._r_array = None  # array from QR in basis orthonormalization
        # rotation arrray
        self._rot_array = np.eye(self.function_array.shape[1])

    def _construct_function_array(self, basis_functions):
        """Construct function array with basis functions as rows."""
        # exclude the last basis function since the constant phi_0 will
        # take its place
        # pylint: disable=unnecessary-comprehension
        nconst_functions = [function for function in basis_functions][:-1]
        func_arr = np.array(
            [[function(sp) for sp in self.species] for function in nconst_functions]
        )
        # stack the constant basis function on there for proper normalization
        return np.vstack((np.ones_like(func_arr[0]), func_arr))

    @property
    def function_array(self):
        """Get array with the non-constant site functions as rows."""
        return self._f_array[1:]

    @property
    def orthonormalization_array(self):
        """Get R array from QR factorization."""
        return self._r_array

    @property
    def rotation_array(self):
        """Get the rotation array."""
        return self._rot_array

    def orthonormalize(self):
        """Orthonormalizes basis function set based on initial basis set.

        Functions are orthonormal w.r.t the measure given.
        (Basis functions are also orthogonal to phi_0 = 1).

        Modified GS-QR factorization of function array. (Here we are using
        row vectors as opposed to the correct way of doing QR using columns.)
        Due to how the func_arr is saved (rows are vectors/functions) this
        allows us to not sprinkle so many transposes.
        """
        q_mat, r_mat = np.linalg.qr(
            (np.sqrt(self.measure_vector) * self._f_array).T, mode="complete"
        )

        # make zeros actually zeros
<<<<<<< HEAD
        # r[abs(r) < EPS_MULT * np.finfo(np.float64).eps] = 0.0
        # q[abs(q) < EPS_MULT * np.finfo(np.float64).eps] = 0.0
=======
        r_mat[abs(r_mat) < 2 * np.finfo(np.float64).eps] = 0.0
        q_mat[abs(q_mat) < 2 * np.finfo(np.float64).eps] = 0.0
>>>>>>> 58071164

        self._r_array = q_mat[:, 0] / np.sqrt(self.measure_vector) * r_mat.T
        self._f_array = q_mat.T / q_mat[:, 0]  # make first row constant = 1

    def rotate(self, angle, index1=0, index2=1):
        """Rotate basis functions about subspace spanned by two vectors.

        This operation will rotate the two selected basis vectors about a
        subspace spanned by them. This implies a rotation orthogonal to
        all other basis vectors. This will keep any underlying orthogonality.

        WARNING: this is only implemented for uniform site space measures, not
        for non-uniform measures.

        SECOND WARNING: I haven't really thought through what happens if basis
        vectors are not orthogonal to the constant (i.e. indicator basis); use
        at your own peril with non-orthogonal basis sets.

        THIRD WARNING: When rotating a binary space basis this will only
        multiply by -1, regardless of the indices or angle provided. Think
        about what it means to rotate in this case...

        Args:
            angle (float):
                angle to rotate in radians
            index1 (int):
                index of first basis vector in function_array
            index2 (int):
                index of second basis vector in function_array
        """
        if not np.allclose(self.measure_vector, self.measure_vector[0]):
            warnings.warn(
                "This basis has a non-uniform measure, rotations are not "
                "implemented to handle this.\n The operation will still be "
                "carried out, but it is recommended to run orthonormalize "
<<<<<<< HEAD
                "again if the basis was originally so.")
        elif not self.is_orthogonal:
            raise RuntimeError(
                "Non-orthogonal site basis rotations are not allowed!")
=======
                "again if the basis was originally so.",
                UserWarning,
            )
>>>>>>> 58071164

        if len(self.site_space) == 2:
            self._f_array[1] *= -1
            self._rot_array *= -1
        else:
            if index1 == index2:
                raise ValueError("Basis function indices cannot be the same!")

            if abs(index1) > len(self.site_space) - 2:
                raise ValueError(
                    f"Basis index {index1} is out of bounds for "
                    f"{len(self.site_space) - 1} functions!"
                )

            if abs(index2) > len(self.site_space) - 2:
                raise ValueError(
                    f"Basis index {index2} is out of bounds for "
                    f"{len(self.site_space) - 1} functions!"
                )

            vector1 = self.function_array[index1] / np.linalg.norm(
                self.function_array[index1]
            )  # noqa
            vector2 = self.function_array[index2] / np.linalg.norm(
                self.function_array[index2]
            )  # noqa
            rotation_mat = (
                np.eye(len(vector1))
                + (np.outer(vector1, vector2) - np.outer(vector2, vector1))
                * np.sin(angle)
                + (np.outer(vector1, vector1) + np.outer(vector2, vector2))
                * (np.cos(angle) - 1)
            )
            self._f_array[1:] = self._f_array[1:] @ rotation_mat.T
            # make really small numbers zero
<<<<<<< HEAD
            self._f_array[abs(self._f_array) < EPS_MULT * np.finfo(np.float64).eps] = 0.0  # noqa
            self._rot_array = R @ self._rot_array

    def as_dict(self) -> dict:
        """Get MSONable dict representation."""
        d = super().as_dict()
        d["func_array"] = self._f_array.tolist()
        d["orthonorm_array"] = None if self._r_array is None \
            else self._r_array.tolist()
        d["rot_array"] = self._rot_array.tolist()
        return d
=======
            self._f_array[
                abs(self._f_array) < 2 * np.finfo(np.float64).eps
            ] = 0.0  # noqa

    def as_dict(self) -> dict:
        """Get MSONable dict representation."""
        basis_d = super().as_dict()
        basis_d["func_array"] = self._f_array.tolist()
        basis_d["orthonorm_array"] = (
            None if self._r_array is None else self._r_array.tolist()
        )
        return basis_d
>>>>>>> 58071164

    @classmethod
    def from_dict(cls, d):
        """Create a StandardBasis from dict representation.

        Args:
            d (dict):
                MSONable dict representation
        Returns:
            StandardBasis
        """
        site_space = SiteSpace.from_dict(d["site_space"])
        site_basis = basis_factory(d["flavor"], site_space)
        # restore arrays
<<<<<<< HEAD
        site_basis._f_array = np.array(d['func_array'])
        site_basis._r_array = np.array(d['orthonorm_array'])
        rot_array = d.get('rot_array')
        if rot_array is not None:
            site_basis._rot_array = np.array(rot_array)
=======
        site_basis._f_array = np.array(d["func_array"])
        site_basis._r_array = np.array(d["orthonorm_array"])
>>>>>>> 58071164
        return site_basis


class IndicatorBasis(DiscreteBasis, MSONable):
    """Class that represents a full indicator basis for a site space.

    This class represents the "trivial" indicator basis, wihch includes an
    indicator function for every species in the site space, and does NOT
    include a contant function.
    NOT to be confused with a cluster indicator basis used for a Cluster
    Expansion (that is represented in smol by a StandardBasis with an
    IndicatorIterator).

    @lbluque takes full responsibility for the confusing terminology...
    """

    def __init__(self, site_space):
        """Initialize an indicator basis for given site space.

        Args:
            site_space (OrderedDict or SiteSpace):
                dict representing site space (Specie, measure) or a SiteSpace
                object.
        """
        super().__init__(site_space, IndicatorIterator(tuple(site_space.keys())))

    def _construct_function_array(self, basis_functions):
        func_array = np.array(
            [[function(sp) for sp in self.species] for function in basis_functions]
        )
        return func_array

    @classmethod
    def from_dict(cls, d):
        """Create a SiteSpace from dict representation.

        Args:
            d (dict):
                MSONable dict representation
        Returns:
            StandardBasis
        """
        return cls(SiteSpace.from_dict(d["site_space"]))


class BasisIterator(Iterator, metaclass=ABCMeta):
    r"""Abstract basis iterator class.

    A basis iterator iterates through all non-constant site basis functions,
    i.e. for basis :math:`\phi_0 = 1, \phi_1, ..., \phi_{n-1}`,
    the iterator will iterate through :math:`\phi_1, ..., \phi_{n-1}`

    Attributes:
        flavor (str):
            Name specifying the type of basis that is generated.
    """

    flavor = "abstract"

    def __init__(self, species):
        """Initialize a BasisIterator.

        Args:
            species (tuple):
                tuple of allowed species in site spaces
        """
        self.species_iter = iter(species)
        self.species = species

    def __len__(self):
        """Get length of sequence."""
        return len(self.species)


class IndicatorIterator(BasisIterator):
    """Iterator for cluster indicator site basis functions.

    The basis generated as defined is not orthogonal for any number of species.
    """

    flavor = "indicator"

    def __next__(self):
        """Generate the next basis function."""
        func = partial(indicator, sp=next(self.species_iter))
        return func


class SinusoidIterator(BasisIterator):
    """Iterator for sinusoid (trig basis) as proposed by A. van de Walle.

    A. van de Walle, Calphad. 33, 266–278 (2009).

    This basis is properly orthogonal for any number of allowed species out of
    the box, but it is not orthonormal for allowed species > 2.
    """

    flavor = "sinusoid"

    def __init__(self, species):
        """Initialize a SinusoidIterator.

        Args:
            species (tuple):
                tuple of allowed species in site spaces
        """
        super().__init__(species)
        self.encoding = {s: i for (i, s) in enumerate(self.species)}

    def __next__(self):
        """Generate the next basis function."""
        next_ind = self.encoding[next(self.species_iter)] + 1
        func = encode_domain(self.encoding)(
            sinusoid_factory(next_ind, len(self.species))
        )
        return func


class NumpyPolyIterator(BasisIterator, metaclass=ABCMeta):
    """Class to quickly implement polynomial basis sets included in numpy."""

    flavor = "numpy-poly"

    def __init__(self, species, low=-1, high=1):
        """Initialize a NumpyPolyIterator.

        Args:
            species (tuple):
                tuple of allowed species in site spaces
            low (float): optional
                lower limit of interval for encoding
            high (float): optional
                higher limit of interval for encoding
        """
        super().__init__(species)
        enc = np.linspace(low, high, len(self.species))
        self.encoding = dict(zip(species, enc))

    @property
    @abstractmethod
    def polyval(self):
        """Return a numpy polyval function."""
        return

    def __next__(self):
        """Generate the next basis function."""
        next_ind = self.species.index(next(self.species_iter)) + 1
        coeffs = next_ind * [
            0,
        ] + [1]
        func = encode_domain(self.encoding)(partial(self.polyval, c=coeffs))
        return func


class PolynomialIterator(NumpyPolyIterator):
    """A standard polynomial basis set iterator."""

    flavor = "polynomial"

    @property
    def polyval(self):
        """Return numpy polynomial eval."""
        return polyval


class ChebyshevIterator(NumpyPolyIterator):
    """Chebyshev polynomial basis set iterator."""

    flavor = "chebyshev"

    @property
    def polyval(self):
        """Return numpy Chebyshev polynomial eval."""
        return chebval


class LegendreIterator(NumpyPolyIterator):
    """Legendre polynomial basis set iterator."""

    flavor = "legendre"

    @property
    def polyval(self):
        """Return numpy Legendre polynomial eval."""
        return legval


# The actual definitions of the functions used as basis functions.
# These functions should simply define a univariate injective function for
# a finite set of species. If the function requires an encoding for the species
# simply use the encode_domain decorator.
# Definitions must be done outside of classes to prevent pickling problems.


def indicator(s, sp):
    """Singleton indicator function for elementary events."""
    return float(s == sp)


def sinusoid_factory(n, m):
    """Sine or cosine based on AVdW sinusoid site basis."""
    a = -(-n // 2)  # ceiling division
    return partial(sin_f, a=a, m=m) if n % 2 == 0 else partial(cos_f, a=a, m=m)


def sin_f(s, a, m):
    """Return basis function for even indices."""
    return -np.sin(2 * np.pi * a * s / m)


def cos_f(s, a, m):
    """Return basis function for odd indices."""
    return -np.cos(2 * np.pi * a * s / m)


def encode_domain(encoding):
    """Decorate a function with an encoding for its domain.

    Args:
        encoding (dict):
            dictionary for encoding.
    """

    def decorate_func(func):
        @wraps(func)
        def encoded(s, *args, **kwargs):
            return func(encoding[s], *args, **kwargs)

        return encoded

    return decorate_func


def basis_factory(basis_name, site_space):
    """Create a site basis for the given basis name.

    Args:
        basis_name (str):
            name of the basis.
        site_space (Sequence or OrderedDict):
            SiteSpace over which the basis set is defined.

    Returns:
        StandardBasis
    """
    if isinstance(site_space, OrderedDict):
        species = tuple(site_space.keys())
    else:
        species = tuple(site_space)
    iterator_name = basis_name.capitalize() + "Iterator"
    basis_funcs = derived_class_factory(iterator_name, BasisIterator, species)
    return StandardBasis(site_space, basis_funcs)<|MERGE_RESOLUTION|>--- conflicted
+++ resolved
@@ -21,13 +21,9 @@
 
 from smol.utils import derived_class_factory, get_subclasses
 
-<<<<<<< HEAD
+from .domain import SiteSpace
+
 EPS_MULT = 10  # eps precision multiplier
-=======
-from .domain import SiteSpace
-
-ATOL, RTOL = 1e-12, 1e-8
->>>>>>> 58071164
 
 
 __author__ = "Luis Barroso-Luque"
@@ -243,13 +239,8 @@
         )
 
         # make zeros actually zeros
-<<<<<<< HEAD
-        # r[abs(r) < EPS_MULT * np.finfo(np.float64).eps] = 0.0
-        # q[abs(q) < EPS_MULT * np.finfo(np.float64).eps] = 0.0
-=======
-        r_mat[abs(r_mat) < 2 * np.finfo(np.float64).eps] = 0.0
-        q_mat[abs(q_mat) < 2 * np.finfo(np.float64).eps] = 0.0
->>>>>>> 58071164
+        r[abs(r) < EPS_MULT * np.finfo(np.float64).eps] = 0.0
+        q[abs(q) < EPS_MULT * np.finfo(np.float64).eps] = 0.0
 
         self._r_array = q_mat[:, 0] / np.sqrt(self.measure_vector) * r_mat.T
         self._f_array = q_mat.T / q_mat[:, 0]  # make first row constant = 1
@@ -285,16 +276,12 @@
                 "This basis has a non-uniform measure, rotations are not "
                 "implemented to handle this.\n The operation will still be "
                 "carried out, but it is recommended to run orthonormalize "
-<<<<<<< HEAD
-                "again if the basis was originally so.")
+                "again if the basis was originally so.",
+                UserWarning,
+            )
         elif not self.is_orthogonal:
             raise RuntimeError(
                 "Non-orthogonal site basis rotations are not allowed!")
-=======
-                "again if the basis was originally so.",
-                UserWarning,
-            )
->>>>>>> 58071164
 
         if len(self.site_space) == 2:
             self._f_array[1] *= -1
@@ -330,22 +317,8 @@
             )
             self._f_array[1:] = self._f_array[1:] @ rotation_mat.T
             # make really small numbers zero
-<<<<<<< HEAD
             self._f_array[abs(self._f_array) < EPS_MULT * np.finfo(np.float64).eps] = 0.0  # noqa
             self._rot_array = R @ self._rot_array
-
-    def as_dict(self) -> dict:
-        """Get MSONable dict representation."""
-        d = super().as_dict()
-        d["func_array"] = self._f_array.tolist()
-        d["orthonorm_array"] = None if self._r_array is None \
-            else self._r_array.tolist()
-        d["rot_array"] = self._rot_array.tolist()
-        return d
-=======
-            self._f_array[
-                abs(self._f_array) < 2 * np.finfo(np.float64).eps
-            ] = 0.0  # noqa
 
     def as_dict(self) -> dict:
         """Get MSONable dict representation."""
@@ -354,8 +327,8 @@
         basis_d["orthonorm_array"] = (
             None if self._r_array is None else self._r_array.tolist()
         )
+        basis_d["rot_array"] = self._rot_array.tolist()
         return basis_d
->>>>>>> 58071164
 
     @classmethod
     def from_dict(cls, d):
@@ -370,16 +343,11 @@
         site_space = SiteSpace.from_dict(d["site_space"])
         site_basis = basis_factory(d["flavor"], site_space)
         # restore arrays
-<<<<<<< HEAD
         site_basis._f_array = np.array(d['func_array'])
         site_basis._r_array = np.array(d['orthonorm_array'])
         rot_array = d.get('rot_array')
         if rot_array is not None:
             site_basis._rot_array = np.array(rot_array)
-=======
-        site_basis._f_array = np.array(d["func_array"])
-        site_basis._r_array = np.array(d["orthonorm_array"])
->>>>>>> 58071164
         return site_basis
 
 
