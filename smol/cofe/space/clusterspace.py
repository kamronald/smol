"""Implementation of ClusterSubspace and related PottsSubspace classes.

The ClusterSubspace class is the workhorse for generating the objects and
information necessary for a cluster expansion.

The PottsSubspace class is an (experimental) class that is similar, but
diverges from the CE mathematic formalism.
"""
# pylint: disable=too-many-lines


import warnings
from copy import deepcopy
from importlib import import_module

import numpy as np
from scipy.linalg import block_diag

from monty.json import MSONable
from pymatgen.analysis.structure_matcher import (
    OrderDisorderElementComparator,
    StructureMatcher,
)
from pymatgen.core import PeriodicSite, Structure
from pymatgen.symmetry.analyzer import SpacegroupAnalyzer, SymmOp
<<<<<<< HEAD
from pymatgen.analysis.structure_matcher import \
    StructureMatcher, OrderDisorderElementComparator
from pymatgen.util.coord import is_coord_subset, is_coord_subset_pbc, \
    lattice_points_in_supercell, coord_list_mapping_pbc
from src.cemc_utils import corr_from_occupancy
from smol.cofe.space import Orbit, basis_factory, get_site_spaces, \
    get_allowed_species, Vacancy
=======
from pymatgen.util.coord import (
    coord_list_mapping_pbc,
    is_coord_subset,
    is_coord_subset_pbc,
    lattice_points_in_supercell,
)

from smol.cofe.space import (
    Orbit,
    Vacancy,
    basis_factory,
    get_allowed_species,
    get_site_spaces,
)
>>>>>>> 58071164
from smol.cofe.space.basis import IndicatorBasis
from smol.cofe.space.constants import SITE_TOL
from smol.correlations import corr_from_occupancy
from smol.exceptions import SYMMETRY_ERROR_MESSAGE, StructureMatchError, SymmetryError

__author__ = "Luis Barroso-Luque, William Davidson Richards"


class ClusterSubspace(MSONable):
    """ClusterSubspace represents a subspace of functions of configuration.

    A :class:`ClusterSubspace` is the main work horse used in constructing a
    cluster expansion. It is necessary to define the terms to be included in a
    cluster expansion. A cluster subspace holds a finite set of orbits that
    contain symmetrically equivalent clusters. The orbits also contain the set
    of orbit basis functions (also known as correlation functions) that
    represent the terms in the cluster expansion. Taken together the set of all
    orbit functions for all orbits included span a subspace of the total
    function space over the configurational space of a given crystal structure
    system.

    The :class:`ClusterSubspace` also has methods to match fitting structures
    and determine site mappings for supercells of different sizes in order to
    compute correlation vectors (i.e. evaluate the orbit functions for a given
    structure).

    You probably want to generate from :code:`ClusterSubspace.from_cutoffs`,
    which will auto-generate the orbits from diameter cutoffs.

    Attributes:
        symops (list of SymmOp):
            Symmetry operations of structure.
        num_corr_functions (int):
            Total number of correlation functions (orbit basis functions)
            included in the subspace.
        num_orbits (int):
            Total number of crystallographic orbits included in the subspace.
            This includes the empty orbit.
        num_clusters (int):
            Total number of clusters in the primitive cell that are included
            in the subspace.
    """

    def __init__(
        self,
        structure,
        expansion_structure,
        symops,
        orbits,
        supercell_matcher=None,
        site_matcher=None,
        **matcher_kwargs,
    ):
        """Initialize a ClusterSubspace.

        You rarely will need to create a ClusterSubspace using the main
        constructor.
        Look at the class method :code:`from_cutoffs` for the "better" way to
        instantiate a ClusterSubspace.

        Args:
            structure (Structure):
                Structure to define the cluster space. Typically the primitive
                cell. Includes all species regardless of partial occupation.
            expansion_structure (Structure):
                Structure including only sites that will be included in the
                Cluster space (i.e. only those with partial occupancy)
            symops (list of Symmop):
                list of Symmops for the given structure.
            orbits (dict): {size: list of Orbits}
                Dictionary with size (number of sites) as keys and list of
                Orbits as values.
            supercell_matcher (StructureMatcher): optional
                StructureMatcher used to find supercell matrices
                relating the prim structure to other structures. If you pass
                this directly you should know how to set the matcher up,
                otherwise matching your relaxed structures can fail, alot.
            site_matcher (StructureMatcher): optional
                StructureMatcher used to find site mappings
                relating the sites of a given structure to an appropriate
                supercell of the prim structure . If you pass this directly you
                should know how to set the matcher up, otherwise matching your
                relaxed structures can fail, alot.
            matcher_kwargs:
                ltol, stol, angle_tol, supercell_size: parameters to pass
                through to the StructureMatchers. Structures that don't match
                to the primitive cell under these tolerances won't be included
                in the expansion. Easiest option for supercell_size is usually
                to use a species that has a constant amount per formula unit.
                See pymatgen documentation of :class:`StructureMatcher` for
                more details.
        """
        # keep as private attributes
        self._structure = structure
        self._exp_structure = expansion_structure

        self.symops = symops  # should we even keep this as an attribute?
        self.num_corr_functions = None  # set automattically when assigning ids
        self.num_orbits = None  # same as above
        self.num_clusters = None  # same as above

        # Test that all the found symmetry operations map back to the input
        # structure otherwise you can get weird subset/superset bugs.
        fcoords = self._structure.frac_coords
        for sym_op in self.symops:
            if not is_coord_subset_pbc(
                sym_op.operate_multi(fcoords), fcoords, SITE_TOL
            ):
                raise SymmetryError(SYMMETRY_ERROR_MESSAGE)

        # This structure matcher is used to determine if a given (supercell)
        # structure matches the prim structure by retrieving the matrix
        # relating them. Only the "get_supercell_matrix" method is used.
        if supercell_matcher is None:
            sc_comparator = OrderDisorderElementComparator()
            self._sc_matcher = StructureMatcher(
                primitive_cell=False,
                attempt_supercell=True,
                allow_subset=True,
                comparator=sc_comparator,
                scale=True,
                **matcher_kwargs,
            )
        else:
            self._sc_matcher = supercell_matcher

        # This structure matcher is used to find the mapping between the sites
        # of a given supercell structure and the sites in the appropriate sized
        # supercell of the prim structure. Only "get_mapping" method is used.
        if site_matcher is None:
            site_comparator = OrderDisorderElementComparator()
            self._site_matcher = StructureMatcher(
                primitive_cell=False,
                attempt_supercell=False,
                allow_subset=True,
                comparator=site_comparator,
                scale=True,
                **matcher_kwargs,
            )
        else:
            self._site_matcher = site_matcher

        self._orbits = orbits
        self._external_terms = []  # List will hold external terms (i.e. Ewald)

        # Dict to cache orbit index mappings, this prevents doing another
        # structure match with the _site_matcher for structures that have
        # already been matched
        self._supercell_orb_inds = {}

        # assign the cluster ids
        self._assign_orbit_ids()

    @classmethod
    def from_cutoffs(
        cls,
        structure,
        cutoffs,
        basis="indicator",
        orthonormal=False,
        use_concentration=False,
        supercell_matcher=None,
        site_matcher=None,
        **matcher_kwargs,
    ):
        """Create a ClusterSubspace from diameter cutoffs.

        Creates a :class:`ClusterSubspace` with orbits of the given size and
        diameter smaller than or equal to the given value. The diameter of an
        orbit is the maximum distance between any two sites of a cluster of
        that orbit.

        This is the best (and the only easy) way to create a
        :class:`ClusterSubspace`.

        Args:
            structure (Structure):
                disordered structure to build a cluster expansion for.
                Typically the primitive cell
            cutoffs (dict):
                dict of {cluster_size: diameter cutoff}. Cutoffs should be
                strictly decreasing. Typically something like {2:5, 3:4}.
                The empty orbit is always included. Singlets are by default
                included, with the exception below.
                To obtain a subspace with only an empty and singlet terms use
                an empty dict {}, or {1: 1}. Adding a cutoff term for point
                terms, i.e. {1: 0} is useful to exclude point terms. Any other
                value for the cutoff will simply be ignored.
            basis (str):
                a string specifying the site basis functions
            orthonormal (bool):
                whether to enforce an orthonormal basis. From the current
                available bases only the indicator basis is not orthogonal out
                of the box
            use_concentration (bool):
                if True, the concentrations in the prim structure sites will be
                used to orthormalize site bases. This gives gives a cluster
                subspace centered about the prim composition.
            supercell_matcher (StructureMatcher): optional
                StructureMatcher used to find supercell matrices
                relating the prim structure to other structures. If you pass
                this directly you should know how to set the matcher up,
                otherwise matching your relaxed structures will fail, alot.
            site_matcher (StructureMatcher): optional
                StructureMatcher used to find site mappings
                relating the sites of a given structure to an appropriate
                supercell of the prim structure . If you pass this directly you
                should know how to set the matcher up, otherwise matching your
                relaxed structures will fail, alot.
            matcher_kwargs:
                ltol, stol, angle_tol, supercell_size: parameters to pass
                through to the StructureMatchers. Structures that don't match
                to the primitive cell under these tolerances won't be included
                in the expansion. Easiest option for supercell_size is usually
                to use a species that has a constant amount per formula unit.

        Returns:
            ClusterSubspace
        """
        # get symmetry operations of prim structure.
        symops = SpacegroupAnalyzer(structure).get_symmetry_operations()
        # get the active sites (partial occupancy) to expand over.
        sites_to_expand = [
            site
            for site in structure
            if site.species.num_atoms < 0.99 or len(site.species) > 1
        ]
        expansion_structure = Structure.from_sites(sites_to_expand)
        # get orbits within given cutoffs
        orbits = cls._gen_orbits_from_cutoffs(
            expansion_structure, cutoffs, symops, basis, orthonormal, use_concentration
        )
        return cls(
            structure=structure,
            expansion_structure=expansion_structure,
            symops=symops,
            orbits=orbits,
            supercell_matcher=supercell_matcher,
            site_matcher=site_matcher,
            **matcher_kwargs,
        )

    @property
    def basis_type(self):
        """Get the type of site basis set used."""
        return self.orbits[0].basis_type

    @property
    def structure(self):
        """Get the underlying primitive structure including inactive sites."""
        return self._structure

    @property
    def expansion_structure(self):
        """Get the primitive expansion structure (excludes inactive sites)."""
        return self._exp_structure

    @property
    def cutoffs(self):
        """Return dict of orbit cluster cutoffs.

        These are "tight" cutoffs, as in the maximum diameter for each cluster
        size, which is <= the input to from_cutoffs.
        """
        return {
            size: max(orbit.base_cluster.diameter for orbit in orbits)
            for size, orbits in self._orbits.items()
            if size != 1
        }

    @property
    def orbits(self):
        """Return a list of all orbits sorted by size."""
        return [orbit for _, orbits in sorted(self._orbits.items()) for orbit in orbits]

    @property
    def orbits_by_size(self):
        """Get dictionary of orbits with key being the orbit size."""
        return self._orbits

    @property
    def orbit_multiplicities(self):
        """Get the crystallographic multiplicities for each orbit."""
        mults = [1] + [orb.multiplicity for orb in self.orbits]
        return np.array(mults)

    @property
    def num_functions_per_orbit(self):
        """Get the number of correlation functions for each orbit.

        The list returned has length equal to the total number of orbits,
        and each entry is the total number of correlation functions
        associated with that orbit.
        """
<<<<<<< HEAD
        return np.array([len(orbit) for orbit in self.iterorbits()])
=======
        return np.array([len(orbit) for orbit in self.orbits])
>>>>>>> 58071164

    @property
    def function_orbit_ids(self):
        """Get Orbit IDs corresponding to each correlation function.

        If the ClusterSubspace includes external terms, these are not included
        in the list since they are not associated with any orbit.
        """
        func_orb_ids = [0]
<<<<<<< HEAD
        for orbit in self.iterorbits():
            func_orb_ids += len(orbit) * [orbit.id, ]
=======
        for orbit in self.orbits:
            func_orb_ids += len(orbit) * [
                orbit.id,
            ]
>>>>>>> 58071164
        return np.array(func_orb_ids)

    @property
    def function_inds_by_size(self):
        """Get correlation function indices by cluster sizes."""
        return {
            s: list(range(os[0].bit_id, os[-1].bit_id + len(os[-1])))
            for s, os in self._orbits.items()
        }

    @property
    def function_ordering_multiplicities(self):
        """Get array of ordering multiplicity of each correlation function.

        The length of the array returned is the total number of correlation
        functions in the subspace for all orbits. The ordering multiplicity of
        a correlation function is the number of symmetrically equivalent bit
        orderings (function-labeled orbit configurations) that result in the
        product of the same single site functions.
        """
        mults = [1] + [
            mult for orb in self.orbits for mult in orb.bit_combo_multiplicities
        ]
        return np.array(mults)

    @property
    def function_total_multiplicities(self):
        """Get array of total multiplicity of each correlation function.

        The length of the array returned is the total number of correlation
        functions in the subspace for all orbits. The total multiplicity of a
        correlation function is the number of symmetrically equivalent bit
        orderings (or function-labeled orbit configurations) that result in the
        product of the same single site functions times the (crystallographic)
        multiplicity of the orbit.
        """
        return (
            self.orbit_multiplicities[self.function_orbit_ids]
            * self.function_ordering_multiplicities
        )

    @property
    def basis_orthogonal(self):
        """Check if the orbit basis is orthogonal."""
        return all(orb.basis_orthogonal for orb in self.orbits)

    @property
    def basis_orthonormal(self):
        """Check if the orbit basis is orthonormal."""
        return all(orb.basis_orthonormal for orb in self.orbits)

    @property
    def external_terms(self):
        """Get external terms to be fitted together with the correlations.

        External terms are those represented by pair interaction Hamiltonians
        (i.e. Ewald electrostatics).
        """
        return self._external_terms

    @property
    def site_rotation_matrix(self):
        """Get change of basis matrix from site function rotations.

        Note: this is meant only for rotations using orthonormal site bases.
        Using it otherwise will not work as expected.
        """
        return block_diag([1], *[orb.rotation_array for orb in self.orbits])

    def orbits_by_cutoffs(self, upper, lower=0):
        """Get orbits with clusters within given diameter cutoffs (inclusive).

        Args:
           upper (float):
               upper diameter for clusters to include.
           lower (float): optional
               lower diameter for clusters to include.

        Returns:
           list of Orbits
        """
        return [orbit for orbit in self.iterorbits()
                if lower <= orbit.base_cluster.diameter <= upper]

    def orbit_hierarchy(self, level=1, min_size=1):
        """Get orbit hierarchy by IDs.

        The orbit hierarchy represents in inclusion relationships between orbits and
        their suborbits.

        The empty/constant cluster index 0 is technically a suborbit of all
        orbits, but is not added to the hierarchy entries.

        Args:
            level (int):
            min_size (int):

        Returns:
            list of list: each element of the inner lists is the orbit id for
            all suborbits corresponding to the orbit at the given outer list
            index.
        """
        sub_ids = [
            [
                suborb.id
                for suborb in self.get_sub_orbits(
                    orb.id, level=level, min_size=min_size
                )
            ]
            for orb in self.orbits
        ]

        return [
            [],
        ] + sub_ids

    def function_hierarchy(self, level=1, min_size=2, invert=False):
        """Get the correlation function hierarchy.

        The function hierarchy is the relationship between specific correlation
        functions and "sub" correlation functions (i.e. a correlation function is
        a "sub" correlation factor or included in higher degree correlation function if
        it is a factor of a higher degree correlation function.

        Args:
            level (int):
            min_size (int):
            invert (bool): optional
                Default is invert=False which gives the high to low bit combo
                hierarchy. Invert= True will invert the hierarchy into low to
                high

        Returns:
            list of list: each element of the inner lists is the bit id for
            all correlation functions corresponding to the corr function at the given
            outer list index.
        """
        hierarchy = [
            self.get_sub_function_ids(i, level=level, min_size=min_size)
            for i in range(self.num_corr_functions)
        ]

        if invert:
            hierarchy = invert_mapping(hierarchy)

        return hierarchy

    def orbits_from_cutoffs(self, upper, lower=0):
        """Get orbits with clusters within given diameter cutoffs (inclusive).

        Args:
            upper (float or dict):
                upper diameter for clusters to include. If a single float
                is given then that cutoff is used for all orbit sizes.
                Otherwise a dict can be used to specify the cutoff for the
                orbit cluster sizes,
                i.e. {2: pair_cutoff, 3: triplet_cutoff, ...}
            lower (float): optional
                lower diameter for clusters to include. If a single float
                is given then that cutoff is used for all orbit sizes.
                Otherwise a dict can be used to specify the cutoff for the
                orbit cluster sizes,
                i.e. {2: pair_cutoff, 3: triplet_cutoff, ...}

        Returns:
            list of Orbits
        """
        upper = (
            upper
            if isinstance(upper, dict)
            else {k: upper for k in self._orbits.keys()}
        )
        lower = (
            lower
            if isinstance(lower, dict)
            else {k: lower for k in self._orbits.keys()}
        )
        return [
            orbit
            for size in upper.keys()
            for orbit in self._orbits[size]
            if lower[size] <= orbit.base_cluster.diameter <= upper[size]
        ]

    def function_inds_from_cutoffs(self, upper, lower=0):
        """Get indices of correlation functions by cluster cutoffs.

        Args:
            upper (float or dict):
                upper diameter for clusters to include. If a single float
                is given then that cutoff is used for all orbit sizes.
                Otherwise a dict can be used to specify the cutoff for the
                orbit cluster sizes,
                i.e. {2: cutoff_pairs, 3: cutoff_trips, ...}
            lower (float): optional
                lower diameter for clusters to include. If a single float
                is given then that cutoff is used for all orbit sizes.
                Otherwise a dict can be used to specify the cutoff for the
                orbit cluster sizes,
                i.e. {2: cutoff_pairs, 3: cutoff_trips, ...}

        Returns:
            list: list of correlation function indices for clusters within cutoffs
        """
        orbits = self.orbits_from_cutoffs(upper, lower)
        inds = []
        for orbit in orbits:
            inds += list(range(orbit.bit_id, orbit.bit_id + len(orbit)))
        return np.array(inds)

    def add_external_term(self, term):
        """Add an external term to the ClusterSubspace.

        Adds an external term (e.g. an Ewald term) to the cluster expansion
        terms. External term classes must be MSONable and implement a method
        to obtain a "correlation". See smol.cofe.extern for notebooks.

        Args:
            term (ExternalTerm):
                An instance of an external term. Currently only EwaldTerm is
                implemented.
        """
        for added_term in self.external_terms:
            if isinstance(term, type(added_term)):
                raise ValueError(f"This ClusterSubspaces already has an {type(term)}.")
        self._external_terms.append(term)

    @staticmethod
    def num_prims_from_matrix(scmatrix):
        """Get number of prim structures in a supercell for a given matrix."""
        return int(round(np.abs(np.linalg.det(scmatrix))))

    def corr_from_structure(
        self, structure, normalized=True, scmatrix=None, site_mapping=None
    ):
        """Get correlation vector for structure.

        Returns the correlation vector for a given structure. To do this, the
        correct supercell matrix of the prim needs to be found to then
        determine the mappings between sites to create the occupancy
        string and also determine the orbit mappings to evaluate the
        corresponding cluster functions.

        Args:
            structure (Structure):
                Structure to compute correlation from
            normalized (bool):
                return the correlation vector normalized by the prim cell size.
                In theory correlation vectors are always normalized, but
                getting them without normalization allows to compute the
                "extensive" values.
            scmatrix (ndarray): optional
                supercell matrix relating the prim structure to the given
                structure. Passing this if it has already been matched will
                make things much quicker. You are responsible that the
                supercell matrix is correct.
            site_mapping (list): optional
                Site mapping as obtained by
                :code:`StructureMatcher.get_mapping`
                such that the elements of site_mapping represent the indices
                of the matching sites to the prim structure. If you pass this
                option, you are fully responsible that the mappings are correct!

        Returns:
            array: correlation vector for given structure
        """
        if scmatrix is None:
            scmatrix = self.scmatrix_from_structure(structure)

        occu = self.occupancy_from_structure(
            structure, scmatrix=scmatrix, site_mapping=site_mapping, encode=True
        )
        occu = np.array(occu, dtype=int)

        # Create a list of tuples with necessary information to compute corr
        mappings = self.supercell_orbit_mappings(scmatrix)
        orbit_list = [
<<<<<<< HEAD
            (orbit.bit_id, orbit.flat_tensor_indices,
             orbit.flat_correlation_tensors, cluster_indices)
=======
            (
                orbit.bit_id,
                orbit.flat_tensor_indices,
                orbit.flat_correlation_tensors,
                cluster_indices,
            )
>>>>>>> 58071164
            for cluster_indices, orbit in zip(mappings, self.orbits)
        ]
        corr = corr_from_occupancy(occu, self.num_corr_functions, orbit_list)
        size = self.num_prims_from_matrix(scmatrix)

        if self.external_terms:
            supercell = self.structure.copy()
            supercell.make_supercell(scmatrix)
            extras = [
                term.value_from_occupancy(occu, supercell) / size
                for term in self._external_terms
            ]
            corr = np.concatenate([corr, *extras])

        if not normalized:
            corr *= size

        return corr

    def refine_structure(self, structure, scmatrix=None, site_mapping=None):
        """Refine a (relaxed) structure.

        Refine a (relaxed) structure to a perfect supercell structure of the
        the prim structure (aka the corresponding "unrelaxed" structure).

        Args:
            structure (Structure):
                structure to refine to a perfect multiple of the prim
            scmatrix (ndarray): optional
                supercell matrix relating the prim structure to the given
                structure. Passing this if it has already been matched will
                make things much quicker. You are responsible for correctness.
            site_mapping (list): optional
                site mapping as obtained by StructureMatcher.get_mapping
                such that the elements of site_mapping represent the indices
                of the matching sites to the prim structure. Again you are
                responsible.

        Returns:
             Structure: the refined structure
        """
        if scmatrix is None:
            scmatrix = self.scmatrix_from_structure(structure)

        occu = self.occupancy_from_structure(
            structure, scmatrix=scmatrix, site_mapping=site_mapping
        )

        supercell_structure = self.structure.copy()
        supercell_structure.make_supercell(scmatrix)

        sites = []
        for specie, site in zip(occu, supercell_structure):
            if not isinstance(specie, Vacancy):  # skip vacancies
                site = PeriodicSite(
                    specie, site.frac_coords, supercell_structure.lattice
                )
                sites.append(site)
        return Structure.from_sites(sites)

    def occupancy_from_structure(
        self, structure, scmatrix=None, site_mapping=None, encode=False
    ):
        """Occupancy string for a given structure.

        Returns a list of occupancies of each site in the structure in the
        appropriate order set implicitly by the supercell matrix that is found.

        This function is used as input to compute correlation vectors for the
        given structure.

        This function is also useful to obtain an initial occupancy for a Monte
        Carlo simulation. (Make sure that the same supercell matrix is being
        used here as in the instance of the processor class for the simulation.
        Although it is recommended to use the similar function in Processor
        classes.)

        Args:
            structure (Structure):
                structure to obtain a occupancy string for
            scmatrix (array): optional
                supercell matrix relating the given structure and the
                primitive structure. If you pass the supercell, you fully are
                responsible that it is the correct one! This prevents running
                the _scmatcher (supercell structure matcher)
            site_mapping (list): optional
                site mapping as obtained by StructureMatcher.get_mapping
                such that the elements of site_mapping represent the indices
                of the matching sites to the prim structure. If you pass this
                option, you are fully responsible that the mappings are correct!
                This prevents running _site_matcher to get the mappings.
            encode (bool): optional
                if True, the occupancy string will have the index of the species
                in the expansion structure site spaces, rather than the
                species itself.

        Returns:
            list: occupancy string for structure.
        """
        if scmatrix is None:
            scmatrix = self.scmatrix_from_structure(structure)

        supercell = self.structure.copy()
        supercell.make_supercell(scmatrix)

        if site_mapping is None:
            site_mapping = self.structure_site_mapping(supercell, structure)

        occu = []  # np.zeros(len(self.supercell_structure), dtype=np.int)

        for i, allowed_species in enumerate(get_allowed_species(supercell)):
            # rather than starting with all vacancies and looping
            # only over mapping, explicitly loop over everything to
            # catch vacancies on improper sites
            if i in site_mapping:
                spec = structure[site_mapping.index(i)].specie
            else:
                spec = Vacancy()
            if spec not in allowed_species:
                raise StructureMatchError(
                    "A site in given structure has an  unrecognized species " f"{spec}."
                )
            if encode:
                occu.append(allowed_species.index(spec))
            else:
                occu.append(spec)
        return occu

    def scmatrix_from_structure(self, structure):
        """Get supercell matrix from a given structure.

        Obtain the supercell structure matrix to convert the prim structure
        to a supercell equivalent to given structure.

        Args:
            structure (Structure):
                a pymatgen Structure.

        Returns:
            ndarray: matrix relating given structure and prim structure.
        """
        scmatrix = self._sc_matcher.get_supercell_matrix(structure, self.structure)
        if scmatrix is None:
            raise StructureMatchError("Supercell could not be found from structure")
        if np.linalg.det(scmatrix) < 0:
            scmatrix *= -1
        return scmatrix

    def supercell_orbit_mappings(self, scmatrix):
        """Get orbit mappings for a structure from supercell of prim.

        Return the orbit mappings for a specific supercell of the prim
        structure represented by the given matrix

        Args:
            scmatrix (array):
                array relating a supercell with the primitive matrix

        Returns:
            list of tuples:
                (orbit, indices) list of tuples with orbits and the
                site indices for all equivalent orbits in a supercell obtained
                from the given matrix.
        """
        # np.arrays are not hashable and can't be used as dict keys.
        scmatrix = np.array(scmatrix)
        # so change them into a tuple of sorted tuples for unique keys.
        scm = tuple(sorted(tuple(s.tolist()) for s in scmatrix))
        indices = self._supercell_orb_inds.get(scm)

        if indices is None:
            indices = self._gen_orbit_indices(scmatrix)
            self._supercell_orb_inds[scm] = indices

        return indices

    def get_aliased_orbits(self, sc_matrix):
        """Get the aliased orbits for a given supercell shape.

        Detect the orbits that will be aliased due to translational symmetry imposed by
        the supercell lattice. Orbits i and j are aliased when a geometric cluster in
        orbit i is identically mapped to another geometric cluster in orbit j.
        It can be shown through a group theoretical argument that any cluster in orbit i
        then must be identical to a corresponding cluster in orbit j.

        The implication of aliasing is that correlation functions of these orbits will
        evaluate to the same value, leading to feature matrix rank deficiency and
        potentially unphysical ECI.

        This method will detect most cases of orbit degeneracy, but not some edge cases.

        Args:
            sc_matrix: (array):
                array relating a supercell with the primitive matrix

        Returns:
            list of tuples:
                (orbit_id i, orbit_id j, ...) list of tuples containing the orbits
                that are aliased.

        """
        sc_orb_map = self.supercell_orbit_mappings(sc_matrix)
        aliased_orbits = []
        for orb_i, orb_map_i in enumerate(sc_orb_map):
            orb_i_id = orb_i + 1
            aliased = False
            orbit_i_aliased = [orb_i_id]
            sorted_orb_map_i = {tuple(sorted(c_map)) for c_map in orb_map_i}

            for orb_j, orb_map_j in enumerate(sc_orb_map):
                if orb_i == orb_j:
                    continue
                orb_j_id = orb_j + 1
                sorted_orb_map_j = {tuple(sorted(c_map)) for c_map in orb_map_j}

                if sorted_orb_map_i == sorted_orb_map_j:
                    aliased = True
                    orbit_i_aliased.append(orb_j_id)

            orbit_i_aliased = tuple(sorted(orbit_i_aliased))
            if aliased:
                aliased_orbits.append(orbit_i_aliased)

        aliased_orbits = sorted(list(set(aliased_orbits)), key=lambda x: x[0])
        return aliased_orbits

    def change_site_bases(self, new_basis, orthonormal=False):
        """Change the type of site basis used in the site basis functions.

        Args:
            new_basis (str):
                name of new basis for all site bases
            orthonormal (bool):
                option to orthonormalize all new site basis sets
        """
        for orbit in self.orbits:
            orbit.transform_site_bases(new_basis, orthonormal)

    def rotate_site_basis(self, singlet_id, angle, index1=0, index2=1):
        """Apply a rotation to a site basis.

        The rotation is applied around an axis normal to the span of the two
        site functions given by index1 and index 2 (the constant function is
        not included, i.e. index 0 corresponds to the first non constant
        function)

        Read warnings in SiteBasis.rotate when using this method.
        TLDR: Careful when using this with non-orthogonal or biased site bases.

        Args:
            singlet_id (int):
                Orbit id of singlet function. Only singlet function ids are
                valid here.
            angle (float):
                Angle to rotate in radians.
            index1 (int):
                index of first basis vector in function_array
            index2 (int):
                index of second basis vector in function_array
        """
        if singlet_id not in range(1, len(self._orbits[1]) + 1):
            raise ValueError("Orbit id provided is not a valid singlet id.")

        basis = self.orbits[singlet_id - 1].site_bases[0]
        basis.rotate(angle, index1, index2)
        rotated = [basis]
        for orbit in self.orbits:
            for site_basis in orbit.site_bases:
                if site_basis.site_space == basis.site_space and \
                        site_basis not in rotated:  # maybe clean this up?
                    site_basis.rotate(angle, index1, index2)
                    rotated.append(site_basis)
            orbit.reset_bases()

    def remove_orbits(self, orbit_ids):
        """Remove whole orbits by their ids.

        Removes orbits from cluster spaces. It is helpful to print a
        ClusterSubspace or ClusterExpansion to obtain orbit ids. After removing
        orbits, orbit ID's and orbit bit ID's are re-assigned.

        This is useful to prune a ClusterExpansion by removing orbits with
        small associated coefficients or ECI. Note that this will remove a full
        orbit, which for the case of sites with only two species is the same as
        removing a single correlation vector element (only one ECI). For cases
        with sites having more than 2 species allowed per site there is more
        than one orbit functions (for all the possible bit orderings or function-
        labeled orbit configurations) and removing an orbit will remove more than
        one element in the correlation vector.

        Args:
            orbit_ids (list):
                list of orbit ids to be removed
        """
        if min(orbit_ids) < 0:
            raise ValueError("Index out of range. Negative inds are not allowed.")

        if min(orbit_ids) == 0:
            raise ValueError(
                "The empty orbit can not be removed. \n If you really want to "
                "do this remove the first column in your feature matrix before"
                " fitting."
            )
        if max(orbit_ids) > self.num_orbits - 1:
            raise ValueError(
                "Index out of range. " "Total number of orbits is: {self.num_orbits}"
            )

        for size, orbits in self._orbits.items():
            self._orbits[size] = [
                orbit for orbit in orbits if orbit.id not in orbit_ids
            ]

        self._assign_orbit_ids()  # Re-assign ids
        # Clear the cached supercell orbit mappings
        self._supercell_orb_inds = {}

    def remove_corr_functions(self, corr_ids):
        """Remove correlation functions by their ID's.

        This allows more granular removal of terms involved in fitting/evaluating a
        cluster expansion. Similar to remove_orbits this is useful to prune a cluster
        expansion and actually allows to remove a single term (ie one with small
        associated coefficient/ECI).

        This procedure is perfectly well posed mathematically. The resultant
        CE is still a valid function of configurations with all the necessary
        symmetries from the underlying structure. It is also practically justified
        if we allow "in group" orbit eci sparsity...which everyone in the field
        does anyway. In terms of physical/chemical interpretation it is not
        obvious what it means to remove certain combinations of an n-body
        interaction term, and not the whole term itself...so tread lighlty with your
        model interpretations.

        Args:
            corr_ids (list):
                list of correlation function ids to remove
        """
        empty_orbit_ids = []
        corr_ids = np.array(corr_ids, dtype=int)

        for orbit in self.orbits:
            first_id = orbit.bit_id
            last_id = orbit.bit_id + len(orbit)
            to_remove = corr_ids[corr_ids >= first_id]
            to_remove = to_remove[to_remove < last_id] - first_id
            if to_remove.size > 0:
                try:
                    orbit.remove_bit_combos_by_inds(to_remove)
                except RuntimeError:
                    empty_orbit_ids.append(orbit.id)
                    warnings.warn(
                        "All bit combos have been removed from orbit with id "
                        f"{orbit.id}. This orbit will be fully removed."
                    )

        if empty_orbit_ids:
            self.remove_orbits(empty_orbit_ids)
        else:
            self._assign_orbit_ids()  # Re-assign ids

    def copy(self):
        """Deep copy of instance."""
        return ClusterSubspace.from_dict(self.as_dict())

    def structure_site_mapping(self, supercell, structure):
        """Get structure site mapping.

        Returns the mapping between sites in the given structure and a prim
        supercell of the corresponding size.

        Args:
            supercell (Structure):
                supercell of prim structure with same size as other structure.
            structure (Structure):
                Structure to obtain site mappings to supercell of prim
        Returns:
            list: site mappings of structure to supercell
        """
        mapping = self._site_matcher.get_mapping(supercell, structure)
        if mapping is None:
            raise StructureMatchError("Mapping could not be found from structure.")
        return mapping.tolist()

    def get_sub_orbits(self, orbit_id, level=1, min_size=1):
        """Get sub orbits of the orbit for the corresponding orbit_id.

        Args:
            orbit_id (int):
                id of orbit to get sub orbit id for
            level (int): optional
                how many levels down to look for suborbits. If all suborbits
                are needed make level large enough or set to None.
            min_size (int): optional
                minimum size of clusters in sub orbits to include

        Returns:
            list of ints: list containing ids of suborbits
        """
        if orbit_id == 0:
            return []
        size = len(self.orbits[orbit_id - 1].base_cluster)
        if level is None or level < 0 or size - level - 1 < 0:
            stop = 0
        elif min_size > size - level:
            stop = min_size - 1
        else:
            stop = size - level - 1

        search_sizes = range(size - 1, stop, -1)
        return [
            orbit
            for s in search_sizes
            for orbit in self._orbits[s]
            if self.orbits[orbit_id - 1].is_sub_orbit(orbit)
        ]

    def get_sub_function_ids(self, corr_id, level=1, min_size=1):
        """Get the bit combo ids of all sub correlation functions.

        A sub correlation function of a given correlation function means that
        the sub correlation function is a factor of the correlation function
        (with the additional requirement of acting over the sites in sub
        clusters of the clusters over which the given corr function acts on).

        In other words, think of it as an orbit of function-labeled subclusters
        of a given orbit of function-labeled clusters...a mouthful...

        Args:
            corr_id (int):
                id of orbit to get sub orbit id for
            level (int): optional
                how many levels down to look for suborbits. If all suborbits
                are needed make level large enough or set to None.
            min_size (int): optional
                minimum size of clusters in sub orbits to include

        Returns:
            list of ints: list containing ids of sub correlation functions
        """
        if corr_id == 0:
            return []

        orbit = self.orbits[self.function_orbit_ids[corr_id] - 1]
        bit_combo = orbit.bit_combos[corr_id - orbit.bit_id]

        sub_fun_ids = []
        for sub_orbit in self.get_sub_orbits(orbit.id, level=level, min_size=min_size):
            inds = orbit.sub_orbit_mappings(sub_orbit)
            for i, sub_bit_combo in enumerate(sub_orbit.bit_combos):
                if np.any(np.all(sub_bit_combo[0] == bit_combo[:, inds], axis=2)):
                    sub_fun_ids.append(sub_orbit.bit_id + i)

        return sub_fun_ids

    def _assign_orbit_ids(self):
        """Assign unique id's to orbit.

        Assign unique id's to each orbit based on all its orbit functions and
        all clusters in the prim structure that are in each orbit.
        """
        counts = (1, 1, 1)
        for key in sorted(self._orbits.keys()):
            for orbit in self._orbits[key]:
                counts = orbit.assign_ids(*counts)

        self.num_orbits = counts[0]
        self.num_corr_functions = counts[1]
        self.num_clusters = counts[2]

    @staticmethod
    def _gen_orbits_from_cutoffs(
        exp_struct, cutoffs, symops, basis, orthonorm, use_conc
    ):
        """Generate orbits from diameter cutoffs.

        The diameter of a cluster is the maximum distance between any two
        sites in the cluster.

        Generates dictionary of {size: [Orbits]} given a dictionary of maximal
        cluster diameters and symmetry operations to apply (not necessarily all
        the symmetries of the expansion_structure).

        Args:
            exp_struct (Structure):
                Structure with all sites that have partial occupancy.
            cutoffs (dict):
                dict of cutoffs for cluster diameters {size: cutoff}.
                Cutoff diameters must decrease with cluster size, otherwise
                algorithm can not guarantee completeness of cluster subspace.
                Adding a cutoff term for point terms, ie {1: 0} is useful
                to exclude point terms any other value for the cutoff will
                simply be ignored.
            symops (list of SymmOps):
                list of symmetry operations for structure
            basis (str):
                name identifying site basis set to use.
            orthonorm (bool):
                wether to ensure orthonormal basis set.
            use_conc (bool):
                If true the concentrations in the prim structure sites will be
                used as the measure to orthormalize site bases.
        Returns:
            dict: {size: list of Orbits within diameter cutoff}
        """
        try:
            if cutoffs.pop(1) is None:
                if len(cutoffs) != 0:
                    raise ValueError(
                        f"Unable to generate clusters of higher order "
                        f" {cutoffs} if point terms are excluded."
                    )
                return {}
        except KeyError:
            pass

        site_spaces = get_site_spaces(exp_struct, include_measure=use_conc)
        site_bases = tuple(
            basis_factory(basis, site_space) for site_space in site_spaces
        )
        if orthonorm:
            for s_basis in site_bases:
                s_basis.orthonormalize()

        orbits = {}
        nbits = np.array([len(b) - 1 for b in site_spaces])

        # Generate singlet/point orbits
        orbits[1] = ClusterSubspace._gen_point_orbits(
            exp_struct, site_bases, nbits, symops
        )

        if len(cutoffs) == 0:  # return singlets only if no cutoffs provided
            return orbits

        orbits.update(
            ClusterSubspace._gen_multi_orbits(
                orbits[1], exp_struct, cutoffs, site_bases, nbits, symops
            )
        )
        return orbits

    @staticmethod
    def _gen_point_orbits(exp_struct, site_bases, nbits, symops):
        """Generate point orbits.

        Args:
            nbits (ndarray):
                array with total values for function indices per site.
            exp_struct (Structure):
                expansion structure, disordered sites only.
            site_bases (list of DiscreteBasis):
                list of site basis for each site in the expansion structure.
            symops (list of SymmOp):
                lists of symmetry operations of the underlying structure.

        Returns:
            list of Orbits:
                list of point orbits.
        """
        pt_orbits = []
        for nbit, site, sbasis in zip(nbits, exp_struct, site_bases):
            # Coordinates of point terms must stay in [0, 1] to guarantee
            # correct math of the following algorithm.
            new_orbit = Orbit(
                [np.mod(site.frac_coords, 1)],
                exp_struct.lattice,
                [list(range(nbit))],
                [sbasis],
                symops,
            )
            if new_orbit not in pt_orbits:
                pt_orbits.append(new_orbit)

        pt_orbits = sorted(
            pt_orbits,
            key=lambda x: (np.round(x.base_cluster.diameter, 6), -x.multiplicity),
        )
        return pt_orbits

    @staticmethod
    def _gen_multi_orbits(point_orbits, exp_struct, cutoffs, site_bases, nbits, symops):
        """Generate point orbits.

        Args:
            point_orbits (list of Orbit):
                list of point orbits.
            exp_struct (Structure):
                expansion structure, disordered sites only.
            cutoffs (dict):
                dict of cutoffs for cluster diameters {size: cutoff}.
                Cutoff diameters must decrease with cluster size, otherwise
                algorithm can not guarantee completeness of cluster subspace.
                Adding a cutoff term for point terms, ie {1: None} is useful
                to exclude point terms any other value for the cutoff will
                simply be ignored.
            site_bases (list of DiscreteBasis):
                list of site basis for each site in the expansion structure.
            nbits (ndarray):
                array with total values for function indices per site.
            symops (list of SymmOp):
                lists of symmetry operations of the underlying structure.

        Returns:
            dict:
                {size: list of Orbits within diameter cutoff}
        """
        # Vector sum of a, b, c divided by 2.
        # diameter + max_lp gives maximum possible distance from
        # [0.5, 0.5, 0.5] prim centoid to a point in all enumerable
        # clusters. Add SITE_TOL as a numerical tolerance grace.
        orbits = {1: point_orbits}
        max_lp = np.linalg.norm(exp_struct.lattice.matrix.sum(axis=0)) / 2
        max_lp += SITE_TOL
        for size, diameter in sorted(cutoffs.items()):
            new_orbits = []
            neighbors = exp_struct.get_sites_in_sphere(
                [0.5, 0.5, 0.5], diameter + max_lp, include_index=True
            )
            for orbit in orbits[size - 1]:
                if orbit.base_cluster.diameter > diameter:
                    continue

                for neighbor in neighbors:
                    if is_coord_subset(
                        [neighbor.frac_coords],
                        orbit.base_cluster.frac_coords,
                        atol=SITE_TOL,
                    ):
                        continue

                    new_sites = np.concatenate(
                        [orbit.base_cluster.frac_coords, [neighbor.frac_coords]]
                    )
                    new_orbit = Orbit(
                        new_sites,
                        exp_struct.lattice,
                        orbit.bits + [list(range(nbits[neighbor.index]))],
                        orbit.site_bases + [site_bases[neighbor.index]],
                        symops,
                    )

                    if new_orbit.base_cluster.diameter > diameter + 1e-8:
                        continue

                    if new_orbit not in new_orbits:
                        new_orbits.append(new_orbit)

            if len(new_orbits) > 0:
                orbits[size] = sorted(
                    new_orbits,
                    key=lambda x: (
                        np.round(x.base_cluster.diameter, 6),
                        -x.multiplicity,
                    ),
                )
        return orbits

    def _gen_orbit_indices(self, scmatrix):
        """Find all the site indices associated with each orbit in structure.

        The structure corresponding to the given supercell matrix w.r.t prim.
        """
        supercell = self.structure.copy()
        supercell.make_supercell(scmatrix)
        prim_to_supercell = np.linalg.inv(scmatrix)
        supercell_fcoords = np.array(supercell.frac_coords)

        pts = lattice_points_in_supercell(scmatrix)
        orbit_indices = []
        for orbit in self.orbits:
            prim_fcoords = np.array([c.frac_coords for c in orbit.clusters])
            fcoords = np.dot(prim_fcoords, prim_to_supercell)
            # tcoords contains all the coordinates of the symmetrically
            # equivalent clusters the indices are: [equivalent cluster
            # (primitive cell), translational image, index of site in cluster,
            # coordinate index]
            tcoords = fcoords[:, None, :, :] + pts[None, :, None, :]
            tcs = tcoords.shape
            inds = coord_list_mapping_pbc(
                tcoords.reshape((-1, 3)), supercell_fcoords, atol=SITE_TOL
            ).reshape((tcs[0] * tcs[1], tcs[2]))
            # orbit_ids holds orbit, and 2d array of index groups that
            # correspond to the orbit
            # the 2d array may have some duplicates. This is due to
            # symetrically equivalent groups being matched to the same sites
            # (eg in simply cubic all 6 nn interactions will all be [0, 0]
            # indices. This multiplicity disappears as supercell_structure size
            # increases, so I haven't implemented a more efficient method
            orbit_indices.append(inds)

        return orbit_indices

    def __eq__(self, other):
        """Check equality between cluster subspaces."""
        if not isinstance(other, ClusterSubspace):
            return False
        if other.num_corr_functions != self.num_corr_functions:
            return False
        if len(self.external_terms) != len(other.external_terms):
            return False
        if not all(
            isinstance(t1, type(t2))
            for t1, t2 in zip(other.external_terms, self.external_terms)
        ):
            return False
        # does not check if basis functions are the same.
        return all(o1 == o2 for o1, o2 in zip(other.orbits, self.orbits))
<<<<<<< HEAD
=======

    def __contains__(self, orbit):
        """Check if subspace contains orbit."""
        return orbit in self.orbits
>>>>>>> 58071164

    def __len__(self):
        """Get number of correlation functions and ext terms in subspace."""
        return self.num_corr_functions + len(self.external_terms)

    def __str__(self):
        """Convert class into pretty string for printing."""
        outs = [
            f"Basis/Orthogonal/Orthonormal : {self.basis_type}/{self.basis_orthogonal}/"
            "{self.basis_orthonormal}",
            f"       Unit Cell Composition : {self.structure.composition}",
            f"            Number of Orbits : {self.num_orbits}",
            f"No. of Correlation Functions : {self.num_corr_functions}",
            "             Cluster Cutoffs : "
            f"{', '.join('{}: {:.2f}'.format(s, c) for s, c in self.cutoffs.items())}",
            f"              External Terms : {self.external_terms}",
            "Orbit Summary",
            " ------------------------------------------------------------------------",
            " |  ID     Degree    Cluster Diameter    Multiplicity    No. Functions  |",
            " |   0       0             NA                 0                1        |",
        ]
        for degree, orbits in self.orbits_by_size.items():
            for orbit in orbits:
                outs.append(
                    f" |{orbit.id:^7}{degree:^10}{orbit.base_cluster.diameter:^20.4f}"
                    f"{orbit.multiplicity:^16}{len(orbit):^17}|"
                )
        outs.append(
            " ------------------------------------------------------------------------"
        )
        return "\n".join(outs)

    def __repr__(self):
        """Return a summary of subspace."""
        outs = [
            "Cluster Subspace Summary",
            f"Basis/Orthogonal/Orthonormal : {self.basis_type}/{self.basis_orthogonal}/"
            f"{self.basis_orthonormal}",
            f"Unit Cell Composition : {self.structure.composition}",
            f"Number of Orbits : {self.num_orbits}   "
            f"No. of Correlation Functions : {self.num_corr_functions}",
            "Cluster Cutoffs : "
            f"{', '.join('{}: {:.2f}'.format(s, c) for s, c in self.cutoffs.items())}",
            f"External Terms : {self.external_terms}",
        ]
        return "\n".join(outs)

    @classmethod
    def from_dict(cls, d):
        """Create ClusterSubspace from an MSONable dict."""
        symops = [SymmOp.from_dict(so_d) for so_d in d["symops"]]
        orbits = {
            int(s): [Orbit.from_dict(o) for o in v] for s, v in d["orbits"].items()
        }
        structure = Structure.from_dict(d["structure"])
        exp_structure = Structure.from_dict(d["expansion_structure"])
        sc_matcher = StructureMatcher.from_dict(d["sc_matcher"])
        site_matcher = StructureMatcher.from_dict(d["site_matcher"])
        cluster_subspace = cls(
            structure=structure,
            expansion_structure=exp_structure,
            orbits=orbits,
            symops=symops,
            supercell_matcher=sc_matcher,
            site_matcher=site_matcher,
        )

        # attempt to recreate external terms. This can be much improved if
        # a base class is used.
        # TODO update this using instances of BasePairTerm when the time comes
        for term in d["external_terms"]:
            try:
                module = import_module(term["@module"])
                term_class = getattr(module, term["@class"])
                cluster_subspace.add_external_term(term_class.from_dict(term))
            except AttributeError:
                warnings.warn(
                    f"{term['@class']} was not found in {term['@module']}. You"
                    f" will need to add this yourself.",
                    RuntimeWarning,
                )
            except ImportError:
                warnings.warn(
                    f"Module {term['@module']} for class {term['@class']} was "
                    f"not found. You will have to add this yourself.",
                    ImportWarning,
                )
        # re-create supercell orb inds cache
        _supercell_orb_inds = {}
        for scm, indices in d["_supercell_orb_inds"]:
            scm = tuple(tuple(s) for s in scm)
            if isinstance(indices[0][0], int) and isinstance(indices[0][1], list):
                warnings.warn(
                    "This ClusterSubspace was created with a previous version "
                    "of smol. Please resave it to avoid this warning.",
                    FutureWarning,
                )
                _supercell_orb_inds[scm] = [np.array(ind) for o_id, ind in indices]
            else:
                _supercell_orb_inds[scm] = [np.array(ind) for ind in indices]
        cluster_subspace._supercell_orb_inds = _supercell_orb_inds
        return cluster_subspace

    def as_dict(self):
        """
        Json-serialization dict representation.

        Returns:
            MSONable dict
        """
        # modify cached sc orb inds so it can be serialized
        _supercell_orb_inds = [
            (scm, [ind.tolist() for ind in orb_inds])
            for scm, orb_inds in self._supercell_orb_inds.items()
        ]

        cs_dict = {
            "@module": self.__class__.__module__,
            "@class": self.__class__.__name__,
            "structure": self.structure.as_dict(),
            "expansion_structure": self.expansion_structure.as_dict(),
            "symops": [so.as_dict() for so in self.symops],
            "orbits": {s: [o.as_dict() for o in v] for s, v in self._orbits.items()},
            "sc_matcher": self._sc_matcher.as_dict(),
            "site_matcher": self._site_matcher.as_dict(),
            "external_terms": [et.as_dict() for et in self.external_terms],
            "_supercell_orb_inds": _supercell_orb_inds,
        }
        return cs_dict


def invert_mapping(mapping):
    """Invert a mapping table from forward to backward, vice versa.

    Args:
        mapping (list of lists):
            List of sublists, each contains integer indices, indicating
            a foward mapping from the current sublist index to the indices
            in the sublist.

    Returns:
        lists of lists: Inverted mapping table containing backward mapping.
        Same format as input.
    """
    inv_mapping = [[] for _ in range(len(mapping))]

    for i in range(len(mapping) - 1, -1, -1):
        values_list = mapping[i]
        for value in values_list:
            if i not in inv_mapping[value]:
                inv_mapping[value].append(i)

    return inv_mapping


def get_complete_mapping(mapping):
    """Get a complete mapping from a 1 level mapping.

    If we allow transferability between mapping linkages, there would be
    a full mapping containing all linkages at all connectivity level.
    Using this function, you can get a full mapping from an incomplete
    mapping.

    NOTE: Since complete hierarchy is not very useful for actual CE fit, we
    will not include it as an attribute of ClusterSubspace.

    Args:
        mapping (list of lists):
             List of sublists, each contains integer indices, indicating
            a foward mapping from the current sublist index to the indices
            in the sublist.

    Returns:
        list of lists: Full mapping table containing forward mapping, but with
        all connectivity levels. Same format as input
    """
    all_level_mapping = deepcopy(mapping)

    for i in range(len(mapping) - 1, -1, -1):
        next_values_list = mapping[i]

        while len(next_values_list) > 0:
            for next_value in next_values_list:
                if next_value not in all_level_mapping[i]:
                    all_level_mapping[i].append(next_value)
            next_values_list_new = []
            for next_value in next_values_list:
                for nn_value in mapping[next_value]:
                    if nn_value not in next_values_list_new:
                        next_values_list_new.append(nn_value)
            next_values_list = next_values_list_new

    return all_level_mapping


class PottsSubspace(ClusterSubspace):
    """PottsSubspace represents a subspace of functions using only indicator functions.

    A PottsSubspace is a related model to a standard ClusterSubspace used to build
    a standard cluster expansion. The only difference is that the single site functions
    for any orbit are only made up of indicator functions (and there is no constant
    function). As such it is more closely related to a generalized Ising model or better
    yet an extension of the q-state Potts Model (hence the name).

    The orbit functions in a PottsSubspace represent the concentrations of all possible
    decorations (species occupancies) of clusters in the given orbit. Similar to a
    ClusterSubspace with site indicator basis functions. But in contrast, the Potts
    subspace includes the concentration of all possible decorations (minus 1).

    Although quite similar to a ClusterSubspace, there is no mathematical
    formalism guaranteeing that the orbit basis functions generated in a
    PottsSubspace are a linear independent set spanning configuration space.
    Actually if all orbits up to any size (or infinite size) are included,
    the corresponding orbit function set is an overcomplete/ highly redundant.

    A PottsSubspace can be created directly with a ClusterSubspace object
    by using the constructor and providing the appropriately constructed orbits,
    but that is a bit more painful that just using the class method here.
    """

    def __init__(
        self,
        structure,
        expansion_structure,
        symops,
        orbits,
        without_last_cluster=True,
        supercell_matcher=None,
        site_matcher=None,
        **matcher_kwargs,
    ):
        """Initialize a PottsSubspace.

        You rarely will need to create a ClusterSubspace using the main
        constructor.
        Look at the class method :code:`from_cutoffs` for the "better" way to
        instantiate a ClusterSubspace.

        Args:
            structure (Structure):
                Structure to define the cluster space. Typically the primitive
                cell. Includes all species regardless of partial occupation.
            expansion_structure (Structure):
                Structure including only sites that will be included in the
                Cluster space. (only those with partial occupancy)
            symops (list of Symmop):
                list of Symmops for the given structure.
            orbits (dict): {size: list of Orbits}
                Dictionary with size (number of sites) as keys and list of
                Orbits as values.
            without_last_cluster (bool): optional
                whether last cluster labeling is removed from each orbit.
            supercell_matcher (StructureMatcher): (optional)
                StructureMatcher used to find supercell matrices
                relating the prim structure to other structures. If you pass
                this directly you should know how to set the matcher up,
                otherwise matching your relaxed structures can fail, alot.
            site_matcher (StructureMatcher): (optional)
                StructureMatcher used to find site mappings
                relating the sites of a given structure to an appropriate
                supercell of the prim structure . If you pass this directly you
                should know how to set the matcher up, otherwise matching your
                relaxed structures can fail, alot.
            matcher_kwargs:
                ltol, stol, angle_tol, supercell_size: parameters to pass
                through to the StructureMatchers. Structures that don't match
                to the primitive cell under these tolerances won't be included
                in the expansion. Easiest option for supercell_size is usually
                to use a species that has a constant amount per formula unit.
                See pymatgen documentation of :class:`StructureMatcher` for
                more details.
        """
        self._wo_last_cluster = without_last_cluster
        super().__init__(
            structure,
            expansion_structure,
            symops,
            orbits,
            supercell_matcher,
            site_matcher,
            **matcher_kwargs,
        )

    @classmethod
    def from_cutoffs(
        cls,
        structure,
        cutoffs,
        remove_last_cluster=False,
        supercell_matcher=None,
        site_matcher=None,
        **matcher_kwargs,
    ):
        """Create a PottsSubspace from diameter cutoffs.

        Creates a :class:`PottsSubspace` with orbits of the given size and
        diameter smaller than or equal to the given value. The diameter of an
        orbit is the maximum distance between any two sites of a cluster of
        that orbit.

        Args:
           structure (Structure):
               disordered structure to build a cluster expansion for.
               Typically the primitive cell
           cutoffs (dict):
               dict of {cluster_size: diameter cutoff}. Cutoffs should be
               strictly decreasing. Typically something like {2:5, 3:4}.
               The empty orbit is always included. Singlets are by default
               included, with the exception below.
               To obtain a subspace with only an empty and singlet terms use
               an empty dict {}, or {1: 1}. Adding a cutoff term for point
               terms, i.e. {1: None} is useful to exclude point terms, any other
               value for the cutoff will simply be ignored.
           remove_last_cluster (bool): optional
               if True, will remove the last cluster labeling (decoration)
               from each orbit. Since sum of corr for all labelings = 1,
               removing the last is similar to working in concentration space.
           supercell_matcher (StructureMatcher): (optional)
               StructureMatcher used to find supercell matrices
               relating the prim structure to other structures. If you pass
               this directly you should know how to set the matcher up,
               otherwise matching your relaxed structures will fail, alot.
           site_matcher (StructureMatcher): (optional)
               StructureMatcher used to find site mappings
               relating the sites of a given structure to an appropriate
               supercell of the prim structure . If you pass this directly you
               should know how to set the matcher up, otherwise matching your
               relaxed structures will fail, alot.
           matcher_kwargs:
               ltol, stol, angle_tol, supercell_size: parameters to pass
               through to the StructureMatchers. Structures that don't match
               to the primitive cell under these tolerances won't be included
               in the expansion. Easiest option for supercell_size is usually
               to use a species that has a constant amount per formula unit.

        Returns:
           PottsSubSpace
        """
        # get symmetry operations of prim structure.
        symops = SpacegroupAnalyzer(structure).get_symmetry_operations()
        # get the active sites (partial occupancy) to expand over.
        sites_to_expand = [
            site
            for site in structure
            if site.species.num_atoms < 0.99 or len(site.species) > 1
        ]
        expansion_structure = Structure.from_sites(sites_to_expand)
        # get orbits within given cutoffs
        orbits = cls._gen_orbits_from_cutoffs(
            expansion_structure, cutoffs, symops, remove_last_cluster
        )
        return cls(
            structure=structure,
            expansion_structure=expansion_structure,
            symops=symops,
            orbits=orbits,
            without_last_cluster=remove_last_cluster,
            supercell_matcher=supercell_matcher,
            site_matcher=site_matcher,
            **matcher_kwargs,
        )

    def get_function_decoration(self, index):
        """Get the decoration/labeling of a specific orbit function.

        When using an indicator site basis there is 1 to 1 equivalence between
        correlation functions and species decorations.

        Args:
            index (int):
                index of orbit function in correlation vector

        Returns:
            list of tuples: list of tuples of symmetrically equivalent
            Species/Elements.
        """
        orbit = self.orbits[self.function_orbit_ids[index] - 1]
        decorations = [
            tuple(list(orbit.site_spaces[i])[b] for i, b in enumerate(bits))
            for bits in orbit.bit_combos[index - orbit.bit_id]
        ]
        return decorations

    def get_orbit_decorations(self, orbit_id):
        """Get all decorations/labellings of species in an orbit.

        Args:
            orbit_id (int):
                ID of orbit

        Returns:
            list of list: list of lists of symmetrically equivalent
            Species/Elements.
        """
        bit_id = self.orbits[orbit_id - 1].bit_id
        num_combos = len(self.orbits[orbit_id - 1].bit_combos)
        return [
            self.get_function_decoration(bid)
            for bid in range(bit_id, bit_id + num_combos)
        ]

    @staticmethod
    def _gen_orbits_from_cutoffs(exp_struct, cutoffs, symops, remove_last):
        """Generate orbits from diameter cutoffs.

        Generates dictionary of orbits in the same way that the cluster
        subspace class does, except that the orbit functions (and corresponding
        bit combos) include all symmetrically distinct decorations/labelings
        of indicator functions for all allowed species (except 1 decoration
        for each orbit since this value is just 1 - sum of concentration of all
        other decorations

        Args:
            exp_struct (Structure):
                Structure with all sites that have partial occupancy.
            cutoffs (dict):
                dict of cutoffs for cluster diameters {size: cutoff}
            symops (list of SymmOps):
                list of symmetry operations for structure
            remove_last (bool):
                remove the last cluster labeling from each orbit.

        Returns:
            dict: {size: list of Orbits within diameter cutoff}
        """
        site_spaces = get_site_spaces(exp_struct)
        site_bases = tuple(IndicatorBasis(site_space) for site_space in site_spaces)
        orbits = {}
        nbits = np.array([len(b) for b in site_spaces])

        try:
            if cutoffs.pop(1) is None:
                if len(cutoffs) != 0:
                    raise ValueError(
                        f"Unable to generate clusters of higher order "
                        f" {cutoffs} if point terms are excluded."
                    )
                return {}
        except KeyError:
            pass

        # Generate singlet/point orbits
        orbits[1] = ClusterSubspace._gen_point_orbits(
            exp_struct, site_bases, nbits, symops
        )

        if len(cutoffs) == 0:  # return singlets only if no cutoffs provided
            return orbits

        orbits.update(
            ClusterSubspace._gen_multi_orbits(
                orbits[1], exp_struct, cutoffs, site_bases, nbits, symops
            )
        )

        if remove_last:
            for orbs in orbits.values():
                for orb in orbs:
                    orb.remove_bit_combos_by_inds([len(orb.bit_combos) - 1])

        return orbits

    def as_dict(self):
        """
        Json-serialization dict representation.

        Returns:
            MSONable dict
        """
        # pylint: disable=protected-access, no-member
        pcs_dict = super().as_dict()
        pcs_dict["_wo_last_cluster"] = self._wo_last_cluster
        return pcs_dict

    @classmethod
    def from_dict(cls, d):
        """Create ClusterSubspace from an MSONable dict."""
        # pylint: disable=protected-access, no-member
        subspace = super().from_dict(d)
        subspace._wo_last_cluster = d.get("_wo_last_cluster", True)
        # remove last bit combo in all orbits
        if subspace._wo_last_cluster:
            for orbit in subspace.orbits:
                orbit.remove_bit_combos_by_inds([len(orbit.bit_combos) - 1])
        subspace._assign_orbit_ids()
        return subspace<|MERGE_RESOLUTION|>--- conflicted
+++ resolved
@@ -23,15 +23,6 @@
 )
 from pymatgen.core import PeriodicSite, Structure
 from pymatgen.symmetry.analyzer import SpacegroupAnalyzer, SymmOp
-<<<<<<< HEAD
-from pymatgen.analysis.structure_matcher import \
-    StructureMatcher, OrderDisorderElementComparator
-from pymatgen.util.coord import is_coord_subset, is_coord_subset_pbc, \
-    lattice_points_in_supercell, coord_list_mapping_pbc
-from src.cemc_utils import corr_from_occupancy
-from smol.cofe.space import Orbit, basis_factory, get_site_spaces, \
-    get_allowed_species, Vacancy
-=======
 from pymatgen.util.coord import (
     coord_list_mapping_pbc,
     is_coord_subset,
@@ -46,7 +37,6 @@
     get_allowed_species,
     get_site_spaces,
 )
->>>>>>> 58071164
 from smol.cofe.space.basis import IndicatorBasis
 from smol.cofe.space.constants import SITE_TOL
 from smol.correlations import corr_from_occupancy
@@ -341,11 +331,7 @@
         and each entry is the total number of correlation functions
         associated with that orbit.
         """
-<<<<<<< HEAD
-        return np.array([len(orbit) for orbit in self.iterorbits()])
-=======
         return np.array([len(orbit) for orbit in self.orbits])
->>>>>>> 58071164
 
     @property
     def function_orbit_ids(self):
@@ -355,15 +341,10 @@
         in the list since they are not associated with any orbit.
         """
         func_orb_ids = [0]
-<<<<<<< HEAD
-        for orbit in self.iterorbits():
-            func_orb_ids += len(orbit) * [orbit.id, ]
-=======
         for orbit in self.orbits:
             func_orb_ids += len(orbit) * [
                 orbit.id,
             ]
->>>>>>> 58071164
         return np.array(func_orb_ids)
 
     @property
@@ -641,17 +622,12 @@
         # Create a list of tuples with necessary information to compute corr
         mappings = self.supercell_orbit_mappings(scmatrix)
         orbit_list = [
-<<<<<<< HEAD
-            (orbit.bit_id, orbit.flat_tensor_indices,
-             orbit.flat_correlation_tensors, cluster_indices)
-=======
             (
                 orbit.bit_id,
                 orbit.flat_tensor_indices,
                 orbit.flat_correlation_tensors,
                 cluster_indices,
             )
->>>>>>> 58071164
             for cluster_indices, orbit in zip(mappings, self.orbits)
         ]
         corr = corr_from_occupancy(occu, self.num_corr_functions, orbit_list)
@@ -1360,13 +1336,10 @@
             return False
         # does not check if basis functions are the same.
         return all(o1 == o2 for o1, o2 in zip(other.orbits, self.orbits))
-<<<<<<< HEAD
-=======
 
     def __contains__(self, orbit):
         """Check if subspace contains orbit."""
         return orbit in self.orbits
->>>>>>> 58071164
 
     def __len__(self):
         """Get number of correlation functions and ext terms in subspace."""
