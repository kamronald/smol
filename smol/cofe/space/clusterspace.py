"""Implementation of ClusterSubspace and related PottsSubspace classes.

The ClusterSubspace class is the workhorse for generating the objects and
information necessary for a cluster expansion.

The PottsSubspace class is an (experimental) class that is similar, but
diverges from the CE mathematic formalism.
"""
# pylint: disable=too-many-lines


import warnings
from copy import deepcopy
from importlib import import_module

import numpy as np
from monty.json import MSONable
from pymatgen.analysis.structure_matcher import (
    OrderDisorderElementComparator,
    StructureMatcher,
)
from pymatgen.core import PeriodicSite, Structure
from pymatgen.symmetry.analyzer import SpacegroupAnalyzer, SymmOp
from pymatgen.util.coord import (
    coord_list_mapping_pbc,
    is_coord_subset,
    is_coord_subset_pbc,
    lattice_points_in_supercell,
)

from smol.cofe.space import (
    Orbit,
    Vacancy,
    basis_factory,
    get_allowed_species,
    get_site_spaces,
)
from smol.cofe.space.basis import IndicatorBasis
from smol.cofe.space.constants import SITE_TOL
from smol.exceptions import SYMMETRY_ERROR_MESSAGE, StructureMatchError, SymmetryError
from src.mc_utils import corr_from_occupancy

__author__ = "Luis Barroso-Luque, William Davidson Richards"


class ClusterSubspace(MSONable):
    """ClusterSubspace represents a subspace of functions of configuration.

    A :class:`ClusterSubspace` is the main work horse used in constructing a
    cluster expansion. It is necessary to define the terms to be included in a
    cluster expansion. A cluster subspace holds a finite set of orbits that
    contain symmetrically equivalent clusters. The orbits also contain the set
    of orbit basis functions (also known as correlation functions) that
    represent the terms in the cluster expansion. Taken together the set of all
    orbit functions for all orbits included span a subspace of the total
    function space over the configurational space of a given crystal structure
    system.

    The :class:`ClusterSubspace` also has methods to match fitting structures
    and determine site mappings for supercells of different sizes in order to
    compute correlation vectors (i.e. evaluate the orbit functions for a given
    structure).

    You probably want to generate from :code:`ClusterSubspace.from_cutoffs`,
    which will auto-generate the orbits from diameter cutoffs.

    Attributes:
        symops (list of SymmOp):
            Symmetry operations of structure.
        num_corr_functions (int):
            Total number of correlation functions (orbit basis functions)
            included in the subspace.
        num_orbits (int):
            Total number of crystallographic orbits included in the subspace.
            This includes the empty orbit.
        num_clusters (int):
            Total number of clusters in the primitive cell that are included
            in the subspace.
    """

    def __init__(
        self,
        structure,
        expansion_structure,
        symops,
        orbits,
        supercell_matcher=None,
        site_matcher=None,
        **matcher_kwargs,
    ):
        """Initialize a ClusterSubspace.

        You rarely will need to create a ClusterSubspace using the main
        constructor.
        Look at the class method :code:`from_cutoffs` for the "better" way to
        instantiate a ClusterSubspace.

        Args:
            structure (Structure):
                Structure to define the cluster space. Typically the primitive
                cell. Includes all species regardless of partial occupation.
            expansion_structure (Structure):
                Structure including only sites that will be included in the
                Cluster space (i.e. only those with partial occupancy)
            symops (list of Symmop):
                list of Symmops for the given structure.
            orbits (dict): {size: list of Orbits}
                Dictionary with size (number of sites) as keys and list of
                Orbits as values.
            supercell_matcher (StructureMatcher): optional
                StructureMatcher used to find supercell matrices
                relating the prim structure to other structures. If you pass
                this directly you should know how to set the matcher up,
                otherwise matching your relaxed structures can fail, alot.
            site_matcher (StructureMatcher): optional
                StructureMatcher used to find site mappings
                relating the sites of a given structure to an appropriate
                supercell of the prim structure . If you pass this directly you
                should know how to set the matcher up, otherwise matching your
                relaxed structures can fail, alot.
            matcher_kwargs:
                ltol, stol, angle_tol, supercell_size: parameters to pass
                through to the StructureMatchers. Structures that don't match
                to the primitive cell under these tolerances won't be included
                in the expansion. Easiest option for supercell_size is usually
                to use a species that has a constant amount per formula unit.
                See pymatgen documentation of :class:`StructureMatcher` for
                more details.
        """
        # keep as private attributes
        self._structure = structure
        self._exp_structure = expansion_structure

        self.symops = symops  # should we even keep this as an attribute?
        self.num_corr_functions = None  # set automattically when assigning ids
        self.num_orbits = None  # same as above
        self.num_clusters = None  # same as above

        # Test that all the found symmetry operations map back to the input
        # structure otherwise you can get weird subset/superset bugs.
        fcoords = self._structure.frac_coords
        for sym_op in self.symops:
            if not is_coord_subset_pbc(
                sym_op.operate_multi(fcoords), fcoords, SITE_TOL
            ):
                raise SymmetryError(SYMMETRY_ERROR_MESSAGE)

        # This structure matcher is used to determine if a given (supercell)
        # structure matches the prim structure by retrieving the matrix
        # relating them. Only the "get_supercell_matrix" method is used.
        if supercell_matcher is None:
            sc_comparator = OrderDisorderElementComparator()
            self._sc_matcher = StructureMatcher(
                primitive_cell=False,
                attempt_supercell=True,
                allow_subset=True,
                comparator=sc_comparator,
                scale=True,
                **matcher_kwargs,
            )
        else:
            self._sc_matcher = supercell_matcher

        # This structure matcher is used to find the mapping between the sites
        # of a given supercell structure and the sites in the appropriate sized
        # supercell of the prim structure. Only "get_mapping" method is used.
        if site_matcher is None:
            site_comparator = OrderDisorderElementComparator()
            self._site_matcher = StructureMatcher(
                primitive_cell=False,
                attempt_supercell=False,
                allow_subset=True,
                comparator=site_comparator,
                scale=True,
                **matcher_kwargs,
            )
        else:
            self._site_matcher = site_matcher

        self._orbits = orbits
        self._external_terms = []  # List will hold external terms (i.e. Ewald)

        # Dict to cache orbit index mappings, this prevents doing another
        # structure match with the _site_matcher for structures that have
        # already been matched
        self._supercell_orb_inds = {}

        # assign the cluster ids
        self._assign_orbit_ids()

    @classmethod
    def from_cutoffs(
        cls,
        structure,
        cutoffs,
        basis="indicator",
        orthonormal=False,
        use_concentration=False,
        supercell_matcher=None,
        site_matcher=None,
        **matcher_kwargs,
    ):
        """Create a ClusterSubspace from diameter cutoffs.

        Creates a :class:`ClusterSubspace` with orbits of the given size and
        diameter smaller than or equal to the given value. The diameter of an
        orbit is the maximum distance between any two sites of a cluster of
        that orbit.

        This is the best (and the only easy) way to create a
        :class:`ClusterSubspace`.

        Args:
            structure (Structure):
                disordered structure to build a cluster expansion for.
                Typically the primitive cell
            cutoffs (dict):
                dict of {cluster_size: diameter cutoff}. Cutoffs should be
                strictly decreasing. Typically something like {2:5, 3:4}.
                The empty orbit is always included. Singlets are by default
                included, with the exception below.
                To obtain a subspace with only an empty and singlet terms use
                an empty dict {}, or {1: 1}. Adding a cutoff term for point
                terms, i.e. {1: 0} is useful to exclude point terms. Any other
                value for the cutoff will simply be ignored.
            basis (str):
                a string specifying the site basis functions
            orthonormal (bool):
                whether to enforce an orthonormal basis. From the current
                available bases only the indicator basis is not orthogonal out
                of the box
            use_concentration (bool):
                if True, the concentrations in the prim structure sites will be
                used to orthormalize site bases. This gives gives a cluster
                subspace centered about the prim composition.
            supercell_matcher (StructureMatcher): optional
                StructureMatcher used to find supercell matrices
                relating the prim structure to other structures. If you pass
                this directly you should know how to set the matcher up,
                otherwise matching your relaxed structures will fail, alot.
            site_matcher (StructureMatcher): optional
                StructureMatcher used to find site mappings
                relating the sites of a given structure to an appropriate
                supercell of the prim structure . If you pass this directly you
                should know how to set the matcher up, otherwise matching your
                relaxed structures will fail, alot.
            matcher_kwargs:
                ltol, stol, angle_tol, supercell_size: parameters to pass
                through to the StructureMatchers. Structures that don't match
                to the primitive cell under these tolerances won't be included
                in the expansion. Easiest option for supercell_size is usually
                to use a species that has a constant amount per formula unit.

        Returns:
            ClusterSubspace
        """
        # get symmetry operations of prim structure.
        symops = SpacegroupAnalyzer(structure).get_symmetry_operations()
        # get the active sites (partial occupancy) to expand over.
        sites_to_expand = [
            site
            for site in structure
            if site.species.num_atoms < 0.99 or len(site.species) > 1
        ]
        expansion_structure = Structure.from_sites(sites_to_expand)
        # get orbits within given cutoffs
        orbits = cls._gen_orbits_from_cutoffs(
            expansion_structure, cutoffs, symops, basis, orthonormal, use_concentration
        )
        return cls(
            structure=structure,
            expansion_structure=expansion_structure,
            symops=symops,
            orbits=orbits,
            supercell_matcher=supercell_matcher,
            site_matcher=site_matcher,
            **matcher_kwargs,
        )

    @property
    def basis_type(self):
        """Get the type of site basis set used."""
        return self.orbits[0].basis_type

    @property
    def structure(self):
        """Get the underlying primitive structure including inactive sites."""
        return self._structure

    @property
    def expansion_structure(self):
        """Get the primitive expansion structure (excludes inactive sites)."""
        return self._exp_structure

    @property
    def cutoffs(self):
        """Return dict of orbit cluster cutoffs.

        These are "tight" cutoffs, as in the maximum diameter for each cluster
        size, which is <= the input to from_cutoffs.
        """
        return {
            size: max(orbit.base_cluster.diameter for orbit in orbits)
            for size, orbits in self._orbits.items()
            if size != 1
        }

    @property
    def orbits(self):
        """Return a list of all orbits sorted by size."""
        return [orbit for _, orbits in sorted(self._orbits.items()) for orbit in orbits]

    @property
    def orbits_by_size(self):
        """Get dictionary of orbits with key being the orbit size."""
        return self._orbits

    @property
    def orbit_multiplicities(self):
        """Get the crystallographic multiplicities for each orbit."""
        mults = [1] + [orb.multiplicity for orb in self.orbits]
        return np.array(mults)

    @property
    def num_functions_per_orbit(self):
        """Get the number of correlation functions for each orbit.

        The list returned has length equal to the total number of orbits,
        and each entry is the total number of correlation functions
        associated with that orbit.
        """
        return np.array([len(orbit) for orbit in self.orbits])

    @property
    def function_orbit_ids(self):
        """Get Orbit IDs corresponding to each correlation function.

        If the ClusterSubspace includes external terms, these are not included
        in the list since they are not associated with any orbit.
        """
        func_orb_ids = [0]
        for orbit in self.orbits:
            func_orb_ids += len(orbit) * [
                orbit.id,
            ]
        return np.array(func_orb_ids)

    @property
    def function_inds_by_size(self):
        """Get correlation function indices by cluster sizes."""
        return {
            s: list(range(os[0].bit_id, os[-1].bit_id + len(os[-1])))
            for s, os in self._orbits.items()
        }

    @property
    def function_ordering_multiplicities(self):
        """Get array of ordering multiplicity of each correlation function.

        The length of the array returned is the total number of correlation
        functions in the subspace for all orbits. The ordering multiplicity of
        a correlation function is the number of symmetrically equivalent bit
        orderings (function-labeled orbit configurations) that result in the
        product of the same single site functions.
        """
        mults = [1] + [
            mult for orb in self.orbits for mult in orb.bit_combo_multiplicities
        ]
        return np.array(mults)

    @property
    def function_total_multiplicities(self):
        """Get array of total multiplicity of each correlation function.

        The length of the array returned is the total number of correlation
        functions in the subspace for all orbits. The total multiplicity of a
        correlation function is the number of symmetrically equivalent bit
        orderings (or function-labeled orbit configurations) that result in the
        product of the same single site functions times the (crystallographic)
        multiplicity of the orbit.
        """
        return (
            self.orbit_multiplicities[self.function_orbit_ids]
            * self.function_ordering_multiplicities
        )

    @property
    def basis_orthogonal(self):
        """Check if the orbit basis is orthogonal."""
        return all(orb.basis_orthogonal for orb in self.orbits)

    @property
    def basis_orthonormal(self):
        """Check if the orbit basis is orthonormal."""
        return all(orb.basis_orthonormal for orb in self.orbits)

    @property
    def external_terms(self):
        """Get external terms to be fitted together with the correlations.

        External terms are those represented by pair interaction Hamiltonians
        (i.e. Ewald electrostatics).
        """
        return self._external_terms

    def orbit_hierarchy(self, level=1, min_size=1):
        """Get orbit hierarchy by IDs.

        The orbit hierarchy represents in inclusion relationships between orbits and
        their suborbits.

        The empty/constant cluster index 0 is technically a suborbit of all
        orbits, but is not added to the hierarchy entries.

        Args:
            level (int):
            min_size (int):

        Returns:
            list of list: each element of the inner lists is the orbit id for
            all suborbits corresponding to the orbit at the given outer list
            index.
        """
        sub_ids = [
            [
                suborb.id
                for suborb in self.get_sub_orbits(
                    orb.id, level=level, min_size=min_size
                )
            ]
            for orb in self.orbits
        ]

        return [
            [],
        ] + sub_ids

    def function_hierarchy(self, level=1, min_size=2, invert=False):
        """Get the correlation function hierarchy.

        The function hierarchy is the relationship between specific correlation
        functions and "sub" correlation functions (i.e. a correlation function is
        a "sub" correlation factor or included in higher degree correlation function if
        it is a factor of a higher degree correlation function.

        Args:
            level (int):
            min_size (int):
            invert (bool): optional
                Default is invert=False which gives the high to low bit combo
                hierarchy. Invert= True will invert the hierarchy into low to
                high

        Returns:
            list of list: each element of the inner lists is the bit id for
            all correlation functions corresponding to the corr function at the given
            outer list index.
        """
        hierarchy = [
            self.get_sub_function_ids(i, level=level, min_size=min_size)
            for i in range(self.num_corr_functions)
        ]

        if invert:
            hierarchy = invert_mapping(hierarchy)

        return hierarchy

    def orbits_from_cutoffs(self, upper, lower=0):
        """Get orbits with clusters within given diameter cutoffs (inclusive).

        Args:
            upper (float or dict):
                upper diameter for clusters to include. If a single float
                is given then that cutoff is used for all orbit sizes.
                Otherwise a dict can be used to specify the cutoff for the
                orbit cluster sizes,
                i.e. {2: pair_cutoff, 3: triplet_cutoff, ...}
            lower (float): optional
                lower diameter for clusters to include. If a single float
                is given then that cutoff is used for all orbit sizes.
                Otherwise a dict can be used to specify the cutoff for the
                orbit cluster sizes,
                i.e. {2: pair_cutoff, 3: triplet_cutoff, ...}

        Returns:
            list of Orbits
        """
        upper = (
            upper
            if isinstance(upper, dict)
            else {k: upper for k in self._orbits.keys()}
        )
        lower = (
            lower
            if isinstance(lower, dict)
            else {k: lower for k in self._orbits.keys()}
        )
        return [
            orbit
            for size in upper.keys()
            for orbit in self._orbits[size]
            if lower[size] <= orbit.base_cluster.diameter <= upper[size]
        ]

    def function_inds_from_cutoffs(self, upper, lower=0):
        """Get indices of correlation functions by cluster cutoffs.

        Args:
            upper (float or dict):
                upper diameter for clusters to include. If a single float
                is given then that cutoff is used for all orbit sizes.
                Otherwise a dict can be used to specify the cutoff for the
                orbit cluster sizes,
                i.e. {2: cutoff_pairs, 3: cutoff_trips, ...}
            lower (float): optional
                lower diameter for clusters to include. If a single float
                is given then that cutoff is used for all orbit sizes.
                Otherwise a dict can be used to specify the cutoff for the
                orbit cluster sizes,
                i.e. {2: cutoff_pairs, 3: cutoff_trips, ...}

        Returns:
            list: list of correlation function indices for clusters within cutoffs
        """
        orbits = self.orbits_from_cutoffs(upper, lower)
        inds = []
        for orbit in orbits:
            inds += list(range(orbit.bit_id, orbit.bit_id + len(orbit)))
        return np.array(inds)

    def add_external_term(self, term):
        """Add an external term to the ClusterSubspace.

        Adds an external term (e.g. an Ewald term) to the cluster expansion
        terms. External term classes must be MSONable and implement a method
        to obtain a "correlation". See smol.cofe.extern for examples.

        Args:
            term (ExternalTerm):
                An instance of an external term. Currently only EwaldTerm is
                implemented.
        """
        for added_term in self.external_terms:
            if isinstance(term, type(added_term)):
                raise ValueError(f"This ClusterSubspaces already has an {type(term)}.")
        self._external_terms.append(term)

    @staticmethod
    def num_prims_from_matrix(scmatrix):
        """Get number of prim structures in a supercell for a given matrix."""
        return int(round(np.abs(np.linalg.det(scmatrix))))

    def corr_from_structure(
        self, structure, normalized=True, scmatrix=None, site_mapping=None
    ):
        """Get correlation vector for structure.

        Returns the correlation vector for a given structure. To do this, the
        correct supercell matrix of the prim needs to be found to then
        determine the mappings between sites to create the occupancy
        string and also determine the orbit mappings to evaluate the
        corresponding cluster functions.

        Args:
            structure (Structure):
                Structure to compute correlation from
            normalized (bool):
                return the correlation vector normalized by the prim cell size.
                In theory correlation vectors are always normalized, but
                getting them without normalization allows to compute the
                "extensive" values.
            scmatrix (ndarray): optional
                supercell matrix relating the prim structure to the given
                structure. Passing this if it has already been matched will
                make things much quicker. You are responsible that the
                supercell matrix is correct.
            site_mapping (list): optional
                Site mapping as obtained by
                :code:`StructureMatcher.get_mapping`
                such that the elements of site_mapping represent the indices
                of the matching sites to the prim structure. If you pass this
                option, you are fully responsible that the mappings are correct!

        Returns:
            array: correlation vector for given structure
        """
        if scmatrix is None:
            scmatrix = self.scmatrix_from_structure(structure)

        occu = self.occupancy_from_structure(
            structure, scmatrix=scmatrix, site_mapping=site_mapping, encode=True
        )
        occu = np.array(occu, dtype=int)

        # Create a list of tuples with necessary information to compute corr
        mappings = self.supercell_orbit_mappings(scmatrix)
        orbit_list = [
            (
                orbit.bit_id,
                orbit.flat_tensor_indices,
                orbit.flat_correlation_tensors,
                cluster_indices,
            )
            for cluster_indices, orbit in zip(mappings, self.orbits)
        ]
        corr = corr_from_occupancy(occu, self.num_corr_functions, orbit_list)
        size = self.num_prims_from_matrix(scmatrix)

        if self.external_terms:
            supercell = self.structure.copy()
            supercell.make_supercell(scmatrix)
            extras = [
                term.value_from_occupancy(occu, supercell) / size
                for term in self._external_terms
            ]
            corr = np.concatenate([corr, *extras])

        if not normalized:
            corr *= size

        return corr

    def refine_structure(self, structure, scmatrix=None, site_mapping=None):
        """Refine a (relaxed) structure.

        Refine a (relaxed) structure to a perfect supercell structure of the
        the prim structure (aka the corresponding "unrelaxed" structure).

        Args:
            structure (Structure):
                structure to refine to a perfect multiple of the prim
            scmatrix (ndarray): optional
                supercell matrix relating the prim structure to the given
                structure. Passing this if it has already been matched will
                make things much quicker. You are responsible for correctness.
            site_mapping (list): optional
                site mapping as obtained by StructureMatcher.get_mapping
                such that the elements of site_mapping represent the indices
                of the matching sites to the prim structure. Again you are
                responsible.

        Returns:
             Structure: the refined structure
        """
        if scmatrix is None:
            scmatrix = self.scmatrix_from_structure(structure)

        occu = self.occupancy_from_structure(
            structure, scmatrix=scmatrix, site_mapping=site_mapping
        )

        supercell_structure = self.structure.copy()
        supercell_structure.make_supercell(scmatrix)

        sites = []
        for specie, site in zip(occu, supercell_structure):
            if not isinstance(specie, Vacancy):  # skip vacancies
                site = PeriodicSite(
                    specie, site.frac_coords, supercell_structure.lattice
                )
                sites.append(site)
        return Structure.from_sites(sites)

    def occupancy_from_structure(
        self, structure, scmatrix=None, site_mapping=None, encode=False
    ):
        """Occupancy string for a given structure.

        Returns a list of occupancies of each site in the structure in the
        appropriate order set implicitly by the supercell matrix that is found.

        This function is used as input to compute correlation vectors for the
        given structure.

        This function is also useful to obtain an initial occupancy for a Monte
        Carlo simulation. (Make sure that the same supercell matrix is being
        used here as in the instance of the processor class for the simulation.
        Although it is recommended to use the similar function in Processor
        classes.)

        Args:
            structure (Structure):
                structure to obtain a occupancy string for
            scmatrix (array): optional
                supercell matrix relating the given structure and the
                primitive structure. If you pass the supercell, you fully are
                responsible that it is the correct one! This prevents running
                the _scmatcher (supercell structure matcher)
            site_mapping (list): optional
                site mapping as obtained by StructureMatcher.get_mapping
                such that the elements of site_mapping represent the indices
                of the matching sites to the prim structure. If you pass this
                option, you are fully responsible that the mappings are correct!
                This prevents running _site_matcher to get the mappings.
            encode (bool): optional
                if True, the occupancy string will have the index of the species
                in the expansion structure site spaces, rather than the
                species itself.

        Returns:
            list: occupancy string for structure.
        """
        if scmatrix is None:
            scmatrix = self.scmatrix_from_structure(structure)

        supercell = self.structure.copy()
        supercell.make_supercell(scmatrix)

        if site_mapping is None:
            site_mapping = self.structure_site_mapping(supercell, structure)

        occu = []  # np.zeros(len(self.supercell_structure), dtype=np.int)

        for i, allowed_species in enumerate(get_allowed_species(supercell)):
            # rather than starting with all vacancies and looping
            # only over mapping, explicitly loop over everything to
            # catch vacancies on improper sites
            if i in site_mapping:
                spec = structure[site_mapping.index(i)].specie
            else:
                spec = Vacancy()
            if spec not in allowed_species:
                raise StructureMatchError(
                    "A site in given structure has an  unrecognized species " f"{spec}."
                )
            if encode:
                occu.append(allowed_species.index(spec))
            else:
                occu.append(spec)
        return occu

    def scmatrix_from_structure(self, structure):
        """Get supercell matrix from a given structure.

        Obtain the supercell structure matrix to convert the prim structure
        to a supercell equivalent to given structure.

        Args:
            structure (Structure):
                a pymatgen Structure.

        Returns:
            ndarray: matrix relating given structure and prim structure.
        """
        scmatrix = self._sc_matcher.get_supercell_matrix(structure, self.structure)
        if scmatrix is None:
            raise StructureMatchError("Supercell could not be found from structure")
        if np.linalg.det(scmatrix) < 0:
            scmatrix *= -1
        return scmatrix

    def supercell_orbit_mappings(self, scmatrix):
        """Get orbit mappings for a structure from supercell of prim.

        Return the orbit mappings for a specific supercell of the prim
        structure represented by the given matrix

        Args:
            scmatrix (array):
                array relating a supercell with the primitive matrix

        Returns:
            list of tuples:
                (orbit, indices) list of tuples with orbits and the
                site indices for all equivalent orbits in a supercell obtained
                from the given matrix.
        """
        # np.arrays are not hashable and can't be used as dict keys.
        scmatrix = np.array(scmatrix)
        # so change them into a tuple of sorted tuples for unique keys.
        scm = tuple(sorted(tuple(s.tolist()) for s in scmatrix))
        indices = self._supercell_orb_inds.get(scm)

        if indices is None:
            indices = self._gen_orbit_indices(scmatrix)
            self._supercell_orb_inds[scm] = indices

        return indices

    def change_site_bases(self, new_basis, orthonormal=False):
        """Change the type of site basis used in the site basis functions.

        Args:
            new_basis (str):
                name of new basis for all site bases
            orthonormal (bool):
                option to orthonormalize all new site basis sets
        """
        for orbit in self.orbits:
            orbit.transform_site_bases(new_basis, orthonormal)

    def remove_orbits(self, orbit_ids):
        """Remove whole orbits by their ids.

        Removes orbits from cluster spaces. It is helpful to print a
        ClusterSubspace or ClusterExpansion to obtain orbit ids. After removing
        orbits, orbit ID's and orbit bit ID's are re-assigned.

        This is useful to prune a ClusterExpansion by removing orbits with
        small associated coefficients or ECI. Note that this will remove a full
        orbit, which for the case of sites with only two species is the same as
        removing a single correlation vector element (only one ECI). For cases
        with sites having more than 2 species allowed per site there is more
        than one orbit functions (for all the possible bit orderings or function-
        labeled orbit configurations) and removing an orbit will remove more than
        one element in the correlation vector.

        Args:
            orbit_ids (list):
                list of orbit ids to be removed
        """
        if min(orbit_ids) < 0:
            raise ValueError("Index out of range. Negative inds are not allowed.")

        if min(orbit_ids) == 0:
            raise ValueError(
                "The empty orbit can not be removed. \n If you really want to "
                "do this remove the first column in your feature matrix before"
                " fitting."
            )
        if max(orbit_ids) > self.num_orbits - 1:
            raise ValueError(
                "Index out of range. " "Total number of orbits is: {self.num_orbits}"
            )

        for size, orbits in self._orbits.items():
            self._orbits[size] = [
                orbit for orbit in orbits if orbit.id not in orbit_ids
            ]

        self._assign_orbit_ids()  # Re-assign ids
        # Clear the cached supercell orbit mappings
        self._supercell_orb_inds = {}

<<<<<<< HEAD
    def remove_orbit_bit_combos(self, bit_ids):
        """Remove orbit bit combos by their ID's.

        Removes a specific bit combo (or function-labeled orbit configuration)
        from an orbit by their ID's. This allows more granular
        removal of terms involved in fitting/evaluating a cluster expansion.
        Similar to remove_orbits, this is useful to prune a cluster expansion
        and actually allows the removal of a single term (i.e. one with small
=======
    def remove_corr_functions(self, corr_ids):
        """Remove correlation functions by their ids.

        This allows more granular removal of terms involved in fitting/evaluating a
        cluster expansion. Similar to remove_orbits this is useful to prune a cluster
        expansion and actually allows to remove a single term (ie one with small
>>>>>>> 603cf9f8
        associated coefficient/ECI).

        This procedure is perfectly well posed mathematically. The resultant
        CE is still a valid function of configurations with all the necessary
        symmetries from the underlying structure. It is also practically justified
        if we allow "in group" orbit eci sparsity...which everyone in the field
        does anyway. In terms of physical/chemical interpretation it is not
        obvious what it means to remove certain combinations of an n-body
        interaction term, and not the whole term itself...so tread lighlty with your
        model interpretations.

        Args:
            corr_ids (list):
                list of correlation function ids to remove
        """
        empty_orbit_ids = []
        corr_ids = np.array(corr_ids, dtype=int)

        for orbit in self.orbits:
            first_id = orbit.bit_id
            last_id = orbit.bit_id + len(orbit)
            to_remove = corr_ids[corr_ids >= first_id]
            to_remove = to_remove[to_remove < last_id] - first_id
            if to_remove.size > 0:
                try:
                    orbit.remove_bit_combos_by_inds(to_remove)
                except RuntimeError:
                    empty_orbit_ids.append(orbit.id)
                    warnings.warn(
                        "All bit combos have been removed from orbit with id "
                        f"{orbit.id}. This orbit will be fully removed."
                    )

        if empty_orbit_ids:
            self.remove_orbits(empty_orbit_ids)
        else:
            self._assign_orbit_ids()  # Re-assign ids

    def copy(self):
        """Deep copy of instance."""
        return ClusterSubspace.from_dict(self.as_dict())

    def structure_site_mapping(self, supercell, structure):
        """Get structure site mapping.

        Returns the mapping between sites in the given structure and a prim
        supercell of the corresponding size.

        Args:
            supercell (Structure):
                supercell of prim structure with same size as other structure.
            structure (Structure):
                Structure to obtain site mappings to supercell of prim
        Returns:
            list: site mappings of structure to supercell
        """
        mapping = self._site_matcher.get_mapping(supercell, structure)
        if mapping is None:
            raise StructureMatchError("Mapping could not be found from structure.")
        return mapping.tolist()

    def get_sub_orbits(self, orbit_id, level=1, min_size=1):
        """Get sub orbits of the orbit for the corresponding orbit_id.

        Args:
            orbit_id (int):
                id of orbit to get sub orbit id for
            level (int): optional
                how many levels down to look for suborbits. If all suborbits
                are needed make level large enough or set to None.
            min_size (int): optional
                minimum size of clusters in sub orbits to include

        Returns:
            list of ints: list containing ids of suborbits
        """
        if orbit_id == 0:
            return []
        size = len(self.orbits[orbit_id - 1].base_cluster)
        if level is None or level < 0 or size - level - 1 < 0:
            stop = 0
        elif min_size > size - level:
            stop = min_size - 1
        else:
            stop = size - level - 1

        search_sizes = range(size - 1, stop, -1)
        return [
            orbit
            for s in search_sizes
            for orbit in self._orbits[s]
            if self.orbits[orbit_id - 1].is_sub_orbit(orbit)
        ]

    def get_sub_function_ids(self, corr_id, level=1, min_size=1):
        """Get the bit combo ids of all sub correlation functions.

        A sub correlation function of a given correlation function means that
        the sub correlation function is a factor of the correlation function
        (with the additional requirement of acting over the sites in sub
        clusters of the clusters over which the given corr function acts on).

        In other words, think of it as an orbit of function-labeled subclusters
        of a given orbit of function-labeled clusters...a mouthful...

        Args:
            corr_id (int):
                id of orbit to get sub orbit id for
            level (int): optional
                how many levels down to look for suborbits. If all suborbits
                are needed make level large enough or set to None.
            min_size (int): optional
                minimum size of clusters in sub orbits to include

        Returns:
            list of ints: list containing ids of sub correlation functions
        """
        if corr_id == 0:
            return []

        orbit = self.orbits[self.function_orbit_ids[corr_id] - 1]
        bit_combo = orbit.bit_combos[corr_id - orbit.bit_id]

        sub_fun_ids = []
        for sub_orbit in self.get_sub_orbits(orbit.id, level=level, min_size=min_size):
            inds = orbit.sub_orbit_mappings(sub_orbit)
            for i, sub_bit_combo in enumerate(sub_orbit.bit_combos):
                if np.any(np.all(sub_bit_combo[0] == bit_combo[:, inds], axis=2)):
                    sub_fun_ids.append(sub_orbit.bit_id + i)

        return sub_fun_ids

    def _assign_orbit_ids(self):
        """Assign unique id's to orbit.

        Assign unique id's to each orbit based on all its orbit functions and
        all clusters in the prim structure that are in each orbit.
        """
        counts = (1, 1, 1)
        for key in sorted(self._orbits.keys()):
            for orbit in self._orbits[key]:
                counts = orbit.assign_ids(*counts)

        self.num_orbits = counts[0]
        self.num_corr_functions = counts[1]
        self.num_clusters = counts[2]

    @staticmethod
    def _gen_orbits_from_cutoffs(
        exp_struct, cutoffs, symops, basis, orthonorm, use_conc
    ):
        """Generate orbits from diameter cutoffs.

        The diameter of a cluster is the maximum distance between any two
        sites in the cluster.

        Generates dictionary of {size: [Orbits]} given a dictionary of maximal
        cluster diameters and symmetry operations to apply (not necessarily all
        the symmetries of the expansion_structure).

        Args:
            exp_struct (Structure):
                Structure with all sites that have partial occupancy.
            cutoffs (dict):
                dict of cutoffs for cluster diameters {size: cutoff}.
                Cutoff diameters must decrease with cluster size, otherwise
                algorithm can not guarantee completeness of cluster subspace.
                Adding a cutoff term for point terms, ie {1: 0} is useful
                to exclude point terms any other value for the cutoff will
                simply be ignored.
            symops (list of SymmOps):
                list of symmetry operations for structure
            basis (str):
                name identifying site basis set to use.
            orthonorm (bool):
                wether to ensure orthonormal basis set.
            use_conc (bool):
                If true the concentrations in the prim structure sites will be
                used as the measure to orthormalize site bases.
        Returns:
            dict: {size: list of Orbits within diameter cutoff}
        """
        try:
            if cutoffs.pop(1) is None:
                if len(cutoffs) != 0:
                    raise ValueError(
                        f"Unable to generate clusters of higher order "
                        f" {cutoffs} if point terms are excluded."
                    )
                return {}
        except KeyError:
            pass

        site_spaces = get_site_spaces(exp_struct, include_measure=use_conc)
        site_bases = tuple(
            basis_factory(basis, site_space) for site_space in site_spaces
        )
        if orthonorm:
            for s_basis in site_bases:
                s_basis.orthonormalize()

        orbits = {}
        nbits = np.array([len(b) - 1 for b in site_spaces])

        # Generate singlet/point orbits
        orbits[1] = ClusterSubspace._gen_point_orbits(
            exp_struct, site_bases, nbits, symops
        )

        if len(cutoffs) == 0:  # return singlets only if no cutoffs provided
            return orbits

        orbits.update(
            ClusterSubspace._gen_multi_orbits(
                orbits[1], exp_struct, cutoffs, site_bases, nbits, symops
            )
        )
        return orbits

    @staticmethod
    def _gen_point_orbits(exp_struct, site_bases, nbits, symops):
        """Generate point orbits.

        Args:
            nbits (ndarray):
                array with total values for function indices per site.
            exp_struct (Structure):
                expansion structure, disordered sites only.
            site_bases (list of DiscreteBasis):
                list of site basis for each site in the expansion structure.
            symops (list of SymmOp):
                lists of symmetry operations of the underlying structure.

        Returns:
            list of Orbits:
                list of point orbits.
        """
        pt_orbits = []
        for nbit, site, sbasis in zip(nbits, exp_struct, site_bases):
            # Coordinates of point terms must stay in [0, 1] to guarantee
            # correct math of the following algorithm.
            new_orbit = Orbit(
                [np.mod(site.frac_coords, 1)],
                exp_struct.lattice,
                [list(range(nbit))],
                [sbasis],
                symops,
            )
            if new_orbit not in pt_orbits:
                pt_orbits.append(new_orbit)

        pt_orbits = sorted(
            pt_orbits,
            key=lambda x: (np.round(x.base_cluster.diameter, 6), -x.multiplicity),
        )
        return pt_orbits

    @staticmethod
    def _gen_multi_orbits(point_orbits, exp_struct, cutoffs, site_bases, nbits, symops):
        """Generate point orbits.

        Args:
            point_orbits (list of Orbit):
                list of point orbits.
            exp_struct (Structure):
                expansion structure, disordered sites only.
            cutoffs (dict):
                dict of cutoffs for cluster diameters {size: cutoff}.
                Cutoff diameters must decrease with cluster size, otherwise
                algorithm can not guarantee completeness of cluster subspace.
                Adding a cutoff term for point terms, ie {1: None} is useful
                to exclude point terms any other value for the cutoff will
                simply be ignored.
            site_bases (list of DiscreteBasis):
                list of site basis for each site in the expansion structure.
            nbits (ndarray):
                array with total values for function indices per site.
            symops (list of SymmOp):
                lists of symmetry operations of the underlying structure.

        Returns:
            dict:
                {size: list of Orbits within diameter cutoff}
        """
        # Vector sum of a, b, c divided by 2.
        # diameter + max_lp gives maximum possible distance from
        # [0.5, 0.5, 0.5] prim centoid to a point in all enumerable
        # clusters. Add SITE_TOL as a numerical tolerance grace.
        orbits = {1: point_orbits}
        max_lp = np.linalg.norm(exp_struct.lattice.matrix.sum(axis=0)) / 2
        max_lp += SITE_TOL
        for size, diameter in sorted(cutoffs.items()):
            new_orbits = []
            neighbors = exp_struct.get_sites_in_sphere(
                [0.5, 0.5, 0.5], diameter + max_lp, include_index=True
            )
            for orbit in orbits[size - 1]:
                if orbit.base_cluster.diameter > diameter:
                    continue

                for neighbor in neighbors:
                    if is_coord_subset(
                        [neighbor.frac_coords], orbit.base_cluster.sites, atol=SITE_TOL
                    ):
                        continue

                    new_sites = np.concatenate(
                        [orbit.base_cluster.sites, [neighbor.frac_coords]]
                    )
                    new_orbit = Orbit(
                        new_sites,
                        exp_struct.lattice,
                        orbit.bits + [list(range(nbits[neighbor.index]))],
                        orbit.site_bases + [site_bases[neighbor.index]],
                        symops,
                    )

                    if new_orbit.base_cluster.diameter > diameter + 1e-8:
                        continue

                    if new_orbit not in new_orbits:
                        new_orbits.append(new_orbit)

            if len(new_orbits) > 0:
                orbits[size] = sorted(
                    new_orbits,
                    key=lambda x: (
                        np.round(x.base_cluster.diameter, 6),
                        -x.multiplicity,
                    ),
                )
        return orbits

    def _gen_orbit_indices(self, scmatrix):
        """Find all the site indices associated with each orbit in structure.

        The structure corresponding to the given supercell matrix w.r.t prim.
        """
        supercell = self.structure.copy()
        supercell.make_supercell(scmatrix)
        prim_to_supercell = np.linalg.inv(scmatrix)
        supercell_fcoords = np.array(supercell.frac_coords)

        pts = lattice_points_in_supercell(scmatrix)
        orbit_indices = []
        for orbit in self.orbits:
            prim_fcoords = np.array([c.sites for c in orbit.clusters])
            fcoords = np.dot(prim_fcoords, prim_to_supercell)
            # tcoords contains all the coordinates of the symmetrically
            # equivalent clusters the indices are: [equivalent cluster
            # (primitive cell), translational image, index of site in cluster,
            # coordinate index]
            tcoords = fcoords[:, None, :, :] + pts[None, :, None, :]
            tcs = tcoords.shape
            inds = coord_list_mapping_pbc(
                tcoords.reshape((-1, 3)), supercell_fcoords, atol=SITE_TOL
            ).reshape((tcs[0] * tcs[1], tcs[2]))
            # orbit_ids holds orbit, and 2d array of index groups that
            # correspond to the orbit
            # the 2d array may have some duplicates. This is due to
            # symetrically equivalent groups being matched to the same sites
            # (eg in simply cubic all 6 nn interactions will all be [0, 0]
            # indices. This multiplicity disappears as supercell_structure size
            # increases, so I haven't implemented a more efficient method
            orbit_indices.append(inds)

        return orbit_indices

    def __eq__(self, other):
        """Check equality between cluster subspaces."""
        if not isinstance(other, ClusterSubspace):
            return False
        if other.num_corr_functions != self.num_corr_functions:
            return False
        if len(self.external_terms) != len(other.external_terms):
            return False
        if not all(
            isinstance(t1, type(t2))
            for t1, t2 in zip(other.external_terms, self.external_terms)
        ):
            return False
        # does not check if basis functions are the same.
        return all(o1 == o2 for o1, o2 in zip(other.orbits, self.orbits))

    def __contains__(self, orbit):
        """Check if subspace contains orbit."""
        return orbit in self.orbits

    def __len__(self):
        """Get number of correlation functions and ext terms in subspace."""
        return self.num_corr_functions + len(self.external_terms)

    def __str__(self):
        """Convert class into pretty string for printing."""
        class_str = f"ClusterBasis: [Prim Composition] {self.structure.composition}\n"
        class_str += "    [Size] 0\n      [Orbit] id: 0  orderings: 1\n"
        for size, orbits in self._orbits.items():
            class_str += f"    [Size] {size}\n"
            for orbit in orbits:
                class_str += f"      {orbit}\n"
        return class_str

    @classmethod
    def from_dict(cls, d):
        """Create ClusterSubspace from an MSONable dict."""
        symops = [SymmOp.from_dict(so_d) for so_d in d["symops"]]
        orbits = {
            int(s): [Orbit.from_dict(o) for o in v] for s, v in d["orbits"].items()
        }
        structure = Structure.from_dict(d["structure"])
        exp_structure = Structure.from_dict(d["expansion_structure"])
        sc_matcher = StructureMatcher.from_dict(d["sc_matcher"])
        site_matcher = StructureMatcher.from_dict(d["site_matcher"])
        cluster_subspace = cls(
            structure=structure,
            expansion_structure=exp_structure,
            orbits=orbits,
            symops=symops,
            supercell_matcher=sc_matcher,
            site_matcher=site_matcher,
        )

        # attempt to recreate external terms. This can be much improved if
        # a base class is used.
        # TODO update this using instances of BasePairTerm when the time comes
        for term in d["external_terms"]:
            try:
                module = import_module(term["@module"])
                term_class = getattr(module, term["@class"])
                cluster_subspace.add_external_term(term_class.from_dict(term))
            except AttributeError:
                warnings.warn(
                    f"{term['@class']} was not found in {term['@module']}. You"
                    f" will need to add this yourself.",
                    RuntimeWarning,
                )
            except ImportError:
                warnings.warn(
                    f"Module {term['@module']} for class {term['@class']} was "
                    f"not found. You will have to add this yourself.",
                    ImportWarning,
                )
        # re-create supercell orb inds cache
        _supercell_orb_inds = {}
        for scm, indices in d["_supercell_orb_inds"]:
            scm = tuple(tuple(s) for s in scm)
            if isinstance(indices, tuple):
                warnings.warn(
                    "This ClusterSubspace was created with a previous version "
                    "of smol. Please resave it to avoid this warning.",
                    FutureWarning,
                )
                _supercell_orb_inds[scm] = [np.array(ind) for o_id, ind in indices]
            else:
                _supercell_orb_inds[scm] = [np.array(ind) for ind in indices]
        cluster_subspace._supercell_orb_inds = _supercell_orb_inds
        return cluster_subspace

    def as_dict(self):
        """
        Json-serialization dict representation.

        Returns:
            MSONable dict
        """
        # modify cached sc orb inds so it can be serialized
        _supercell_orb_inds = [
            (scm, [ind.tolist() for ind in orb_inds])
            for scm, orb_inds in self._supercell_orb_inds.items()
        ]

        cs_dict = {
            "@module": self.__class__.__module__,
            "@class": self.__class__.__name__,
            "structure": self.structure.as_dict(),
            "expansion_structure": self.expansion_structure.as_dict(),
            "symops": [so.as_dict() for so in self.symops],
            "orbits": {s: [o.as_dict() for o in v] for s, v in self._orbits.items()},
            "sc_matcher": self._sc_matcher.as_dict(),
            "site_matcher": self._site_matcher.as_dict(),
            "external_terms": [et.as_dict() for et in self.external_terms],
            "_supercell_orb_inds": _supercell_orb_inds,
        }
        return cs_dict


def invert_mapping(mapping):
    """Invert a mapping table from forward to backward, vice versa.

    Args:
        mapping (list of lists):
            List of sublists, each contains integer indices, indicating
            a foward mapping from the current sublist index to the indices
            in the sublist.

    Returns:
        lists of lists: Inverted mapping table containing backward mapping.
        Same format as input.
    """
    inv_mapping = [[] for _ in range(len(mapping))]

    for i in range(len(mapping) - 1, -1, -1):
        values_list = mapping[i]
        for value in values_list:
            if i not in inv_mapping[value]:
                inv_mapping[value].append(i)

    return inv_mapping


def get_complete_mapping(mapping):
    """Get a complete mapping from a 1 level mapping.

    If we allow transferability between mapping linkages, there would be
    a full mapping containing all linkages at all connectivity level.
    Using this function, you can get a full mapping from an incomplete
    mapping.

    NOTE: Since complete hierarchy is not very useful for actual CE fit, we
    will not include it as an attribute of ClusterSubspace.

    Args:
        mapping (list of lists):
             List of sublists, each contains integer indices, indicating
            a foward mapping from the current sublist index to the indices
            in the sublist.

    Returns:
        list of lists: Full mapping table containing forward mapping, but with
        all connectivity levels. Same format as input
    """
    all_level_mapping = deepcopy(mapping)

    for i in range(len(mapping) - 1, -1, -1):
        next_values_list = mapping[i]

        while len(next_values_list) > 0:
            for next_value in next_values_list:
                if next_value not in all_level_mapping[i]:
                    all_level_mapping[i].append(next_value)
            next_values_list_new = []
            for next_value in next_values_list:
                for nn_value in mapping[next_value]:
                    if nn_value not in next_values_list_new:
                        next_values_list_new.append(nn_value)
            next_values_list = next_values_list_new

    return all_level_mapping


class PottsSubspace(ClusterSubspace):
    """PottsSubspace represents a subspace of functions using only indicator functions.

    A PottsSubspace is a related model to a standard ClusterSubspace used to build
    a standard cluster expansion. The only difference is that the single site functions
    for any orbit are only made up of indicator functions (and there is no constant
    function). As such it is more closely related to a generalized Ising model or better
    yet an extension of the q-state Potts Model (hence the name).

    The orbit functions in a PottsSubspace represent the concentrations of all possible
    decorations (species occupancies) of clusters in the given orbit. Similar to a
    ClusterSubspace with site indicator basis functions. But in contrast, the Potts
    subspace includes the concentration of all possible decorations (minus 1).

    Although quite similar to a ClusterSubspace, there is no mathematical
    formalism guaranteeing that the orbit basis functions generated in a
    PottsSubspace are a linear independent set spanning configuration space.
    Actually if all orbits up to any size (or infinite size) are included,
    the corresponding orbit function set is an overcomplete/ highly redundant.

    A PottsSubspace can be created directly with a ClusterSubspace object
    by using the constructor and providing the appropriately constructed orbits,
    but that is a bit more painful that just using the class method here.
    """

    def __init__(
        self,
        structure,
        expansion_structure,
        symops,
        orbits,
        without_last_cluster=True,
        supercell_matcher=None,
        site_matcher=None,
        **matcher_kwargs,
    ):
        """Initialize a PottsSubspace.

        You rarely will need to create a ClusterSubspace using the main
        constructor.
        Look at the class method :code:`from_cutoffs` for the "better" way to
        instantiate a ClusterSubspace.

        Args:
            structure (Structure):
                Structure to define the cluster space. Typically the primitive
                cell. Includes all species regardless of partial occupation.
            expansion_structure (Structure):
                Structure including only sites that will be included in the
                Cluster space. (only those with partial occupancy)
            symops (list of Symmop):
                list of Symmops for the given structure.
            orbits (dict): {size: list of Orbits}
                Dictionary with size (number of sites) as keys and list of
                Orbits as values.
            without_last_cluster (bool): optional
                whether last cluster labeling is removed from each orbit.
            supercell_matcher (StructureMatcher): (optional)
                StructureMatcher used to find supercell matrices
                relating the prim structure to other structures. If you pass
                this directly you should know how to set the matcher up,
                otherwise matching your relaxed structures can fail, alot.
            site_matcher (StructureMatcher): (optional)
                StructureMatcher used to find site mappings
                relating the sites of a given structure to an appropriate
                supercell of the prim structure . If you pass this directly you
                should know how to set the matcher up, otherwise matching your
                relaxed structures can fail, alot.
            matcher_kwargs:
                ltol, stol, angle_tol, supercell_size: parameters to pass
                through to the StructureMatchers. Structures that don't match
                to the primitive cell under these tolerances won't be included
                in the expansion. Easiest option for supercell_size is usually
                to use a species that has a constant amount per formula unit.
                See pymatgen documentation of :class:`StructureMatcher` for
                more details.
        """
        self._wo_last_cluster = without_last_cluster
        super().__init__(
            structure,
            expansion_structure,
            symops,
            orbits,
            supercell_matcher,
            site_matcher,
            **matcher_kwargs,
        )

    @classmethod
    def from_cutoffs(
        cls,
        structure,
        cutoffs,
        remove_last_cluster=False,
        supercell_matcher=None,
        site_matcher=None,
        **matcher_kwargs,
    ):
        """Create a PottsSubspace from diameter cutoffs.

        Creates a :class:`PottsSubspace` with orbits of the given size and
        diameter smaller than or equal to the given value. The diameter of an
        orbit is the maximum distance between any two sites of a cluster of
        that orbit.

        Args:
           structure (Structure):
               disordered structure to build a cluster expansion for.
               Typically the primitive cell
           cutoffs (dict):
               dict of {cluster_size: diameter cutoff}. Cutoffs should be
               strictly decreasing. Typically something like {2:5, 3:4}.
               The empty orbit is always included. Singlets are by default
               included, with the exception below.
               To obtain a subspace with only an empty and singlet terms use
               an empty dict {}, or {1: 1}. Adding a cutoff term for point
               terms, i.e. {1: None} is useful to exclude point terms, any other
               value for the cutoff will simply be ignored.
           remove_last_cluster (bool): optional
               if True, will remove the last cluster labeling (decoration)
               from each orbit. Since sum of corr for all labelings = 1,
               removing the last is similar to working in concentration space.
           supercell_matcher (StructureMatcher): (optional)
               StructureMatcher used to find supercell matrices
               relating the prim structure to other structures. If you pass
               this directly you should know how to set the matcher up,
               otherwise matching your relaxed structures will fail, alot.
           site_matcher (StructureMatcher): (optional)
               StructureMatcher used to find site mappings
               relating the sites of a given structure to an appropriate
               supercell of the prim structure . If you pass this directly you
               should know how to set the matcher up, otherwise matching your
               relaxed structures will fail, alot.
           matcher_kwargs:
               ltol, stol, angle_tol, supercell_size: parameters to pass
               through to the StructureMatchers. Structures that don't match
               to the primitive cell under these tolerances won't be included
               in the expansion. Easiest option for supercell_size is usually
               to use a species that has a constant amount per formula unit.

        Returns:
           PottsSubSpace
        """
        # get symmetry operations of prim structure.
        symops = SpacegroupAnalyzer(structure).get_symmetry_operations()
        # get the active sites (partial occupancy) to expand over.
        sites_to_expand = [
            site
            for site in structure
            if site.species.num_atoms < 0.99 or len(site.species) > 1
        ]
        expansion_structure = Structure.from_sites(sites_to_expand)
        # get orbits within given cutoffs
        orbits = cls._gen_orbits_from_cutoffs(
            expansion_structure, cutoffs, symops, remove_last_cluster
        )
        return cls(
            structure=structure,
            expansion_structure=expansion_structure,
            symops=symops,
            orbits=orbits,
            without_last_cluster=remove_last_cluster,
            supercell_matcher=supercell_matcher,
            site_matcher=site_matcher,
            **matcher_kwargs,
        )

    def get_function_decoration(self, index):
        """Get the decoration/labeling of a specific orbit function.

        When using an indicator site basis there is 1 to 1 equivalence between
        correlation functions and species decorations.

        Args:
            index (int):
                index of orbit function in correlation vector

        Returns:
            list of tuples: list of tuples of symmetrically equivalent
            Species/Elements.
        """
        orbit = self.orbits[self.function_orbit_ids[index] - 1]
        decorations = [
            tuple(list(orbit.site_spaces[i])[b] for i, b in enumerate(bits))
            for bits in orbit.bit_combos[index - orbit.bit_id]
        ]
        return decorations

    def get_orbit_decorations(self, orbit_id):
        """Get all decorations/labellings of species in an orbit.

        Args:
            orbit_id (int):
                ID of orbit

        Returns:
            list of list: list of lists of symmetrically equivalent
            Species/Elements.
        """
        bit_id = self.orbits[orbit_id - 1].bit_id
        num_combos = len(self.orbits[orbit_id - 1].bit_combos)
        return [
            self.get_function_decoration(bid)
            for bid in range(bit_id, bit_id + num_combos)
        ]

    @staticmethod
    def _gen_orbits_from_cutoffs(exp_struct, cutoffs, symops, remove_last):
        """Generate orbits from diameter cutoffs.

        Generates dictionary of orbits in the same way that the cluster
        subspace class does, except that the orbit functions (and corresponding
        bit combos) include all symmetrically distinct decorations/labelings
        of indicator functions for all allowed species (except 1 decoration
        for each orbit since this value is just 1 - sum of concentration of all
        other decorations

        Args:
            exp_struct (Structure):
                Structure with all sites that have partial occupancy.
            cutoffs (dict):
                dict of cutoffs for cluster diameters {size: cutoff}
            symops (list of SymmOps):
                list of symmetry operations for structure
            remove_last (bool):
                remove the last cluster labeling from each orbit.

        Returns:
            dict: {size: list of Orbits within diameter cutoff}
        """
        site_spaces = get_site_spaces(exp_struct)
        site_bases = tuple(IndicatorBasis(site_space) for site_space in site_spaces)
        orbits = {}
        nbits = np.array([len(b) for b in site_spaces])

        try:
            if cutoffs.pop(1) is None:
                if len(cutoffs) != 0:
                    raise ValueError(
                        f"Unable to generate clusters of higher order "
                        f" {cutoffs} if point terms are excluded."
                    )
                return {}
        except KeyError:
            pass

        # Generate singlet/point orbits
        orbits[1] = ClusterSubspace._gen_point_orbits(
            exp_struct, site_bases, nbits, symops
        )

        if len(cutoffs) == 0:  # return singlets only if no cutoffs provided
            return orbits

        orbits.update(
            ClusterSubspace._gen_multi_orbits(
                orbits[1], exp_struct, cutoffs, site_bases, nbits, symops
            )
        )

        if remove_last:
            for orbs in orbits.values():
                for orb in orbs:
                    orb.remove_bit_combos_by_inds([len(orb.bit_combos) - 1])

        return orbits

    def as_dict(self):
        """
        Json-serialization dict representation.

        Returns:
            MSONable dict
        """
        # pylint: disable=protected-access, no-member
        pcs_dict = super().as_dict()
        pcs_dict["_wo_last_cluster"] = self._wo_last_cluster
        return pcs_dict

    @classmethod
    def from_dict(cls, d):
        """Create ClusterSubspace from an MSONable dict."""
        # pylint: disable=protected-access, no-member
        subspace = super().from_dict(d)
        subspace._wo_last_cluster = d.get("_wo_last_cluster", True)
        # remove last bit combo in all orbits
        if subspace._wo_last_cluster:
            for orbit in subspace.orbits:
                orbit.remove_bit_combos_by_inds([len(orbit.bit_combos) - 1])
        subspace._assign_orbit_ids()
        return subspace<|MERGE_RESOLUTION|>--- conflicted
+++ resolved
@@ -833,23 +833,12 @@
         # Clear the cached supercell orbit mappings
         self._supercell_orb_inds = {}
 
-<<<<<<< HEAD
-    def remove_orbit_bit_combos(self, bit_ids):
-        """Remove orbit bit combos by their ID's.
-
-        Removes a specific bit combo (or function-labeled orbit configuration)
-        from an orbit by their ID's. This allows more granular
-        removal of terms involved in fitting/evaluating a cluster expansion.
-        Similar to remove_orbits, this is useful to prune a cluster expansion
-        and actually allows the removal of a single term (i.e. one with small
-=======
     def remove_corr_functions(self, corr_ids):
-        """Remove correlation functions by their ids.
+        """Remove correlation functions by their ID's.
 
         This allows more granular removal of terms involved in fitting/evaluating a
         cluster expansion. Similar to remove_orbits this is useful to prune a cluster
         expansion and actually allows to remove a single term (ie one with small
->>>>>>> 603cf9f8
         associated coefficient/ECI).
 
         This procedure is perfectly well posed mathematically. The resultant
