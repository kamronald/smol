--- conflicted
+++ resolved
@@ -230,13 +230,8 @@
                 available bases only the indicator basis is not orthogonal out
                 of the box
             use_concentration (bool):
-<<<<<<< HEAD
-                If true the concentrations in the prim structure sites will be
-                used to orthormalize site bases. This gives a cluster
-=======
                 if True, the concentrations in the prim structure sites will be
                 used to orthormalize site bases. This gives gives a cluster
->>>>>>> 2f2bf39d
                 subspace centered about the prim composition.
             supercell_matcher (StructureMatcher): optional
                 StructureMatcher used to find supercell matrices
@@ -443,14 +438,11 @@
     def function_hierarchy(self, level=1, min_size=2, invert=False):
         """Get the correlation function hierarchy.
 
-<<<<<<< HEAD
-=======
         The function hierarchy is the relationship between specific correlation
         functions and "sub" correlation functions (i.e. a correlation function is
         a "sub" correlation factor or included in higher degree correlation function if
         it is a factor of a higher degree correlation function.
 
->>>>>>> 2f2bf39d
         Args:
             level (int):
             min_size (int):
@@ -461,11 +453,7 @@
 
         Returns:
             list of list: each element of the inner lists is the bit id for
-<<<<<<< HEAD
-            all sub corr functions corresponding to the corr function at the given
-=======
             all correlation functions corresponding to the corr function at the given
->>>>>>> 2f2bf39d
             outer list index.
         """
         hierarchy = [
