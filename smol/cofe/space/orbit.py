--- conflicted
+++ resolved
@@ -378,12 +378,7 @@
         """Create Orbit from serialized MSONable dict."""
         structure_symops = [SymmOp.from_dict(so_d)
                             for so_d in d['structure_symops']]
-<<<<<<< HEAD
         site_bases = [DiscreteBasis.from_dict(sd) for sd in d['site_bases']]
-        return cls(d['sites'], Lattice.from_dict(d['lattice']),
-                   d['bits'], site_bases, structure_symops)
-=======
-        site_bases = [SiteBasis.from_dict(sd) for sd in d['site_bases']]
         o = cls(d['sites'], Lattice.from_dict(d['lattice']),
                 d['bits'], site_bases, structure_symops)
 
@@ -393,7 +388,6 @@
         # This is to ensure that, after removing some bit_combos, an orbit
         # can still be correctly recorded and reloaded.
         return o
->>>>>>> 3531b149
 
     def as_dict(self):
         """Get Json-serialization dict representation.
